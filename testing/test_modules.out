Running testing/test_modules.sh
Base Tests
Testing ping
RESULT skip base.startup.dhcp Using static ip 10.20.0.5
RESULT skip base.switch.ping No local IP has been set, check ext_loip in system.conf
RESULT pass base.target.ping target reached %% 10.20.0.5
Testing tls alt
RESULT skip security.tls.v1
RESULT fail security.tls.v1.x509
RESULT skip security.tls.v1_2
RESULT fail security.tls.v1_2.x509
RESULT skip security.tls.v1_3
RESULT fail security.tls.v1_3.x509
Testing tls alt tls
RESULT pass security.tls.v1
RESULT pass security.tls.v1.x509
RESULT pass security.tls.v1_2
RESULT pass security.tls.v1_2.x509
RESULT fail security.tls.v1_3
RESULT fail security.tls.v1_3.x509
Testing tls alt expiredtls
<<<<<<< HEAD
RESULT fail security.tls.v1
RESULT fail security.tls.v1.x509
RESULT fail security.tls.v1_2
RESULT fail security.tls.v1_2.x509
RESULT fail security.tls.v1_3
RESULT fail security.tls.v1_3.x509
=======
RESULT fail security.tls.v3
RESULT fail security.x509
Testing nmap
RESULT pass security.ports.nmap Only allowed ports found open.
Testing nmap bacnet
RESULT pass security.ports.nmap Only allowed ports found open.
Testing nmap telnet
RESULT fail security.ports.nmap Some disallowed ports are open:
>>>>>>> d29cf59e
Testing complete.<|MERGE_RESOLUTION|>--- conflicted
+++ resolved
@@ -19,21 +19,16 @@
 RESULT fail security.tls.v1_3
 RESULT fail security.tls.v1_3.x509
 Testing tls alt expiredtls
-<<<<<<< HEAD
 RESULT fail security.tls.v1
 RESULT fail security.tls.v1.x509
 RESULT fail security.tls.v1_2
 RESULT fail security.tls.v1_2.x509
 RESULT fail security.tls.v1_3
 RESULT fail security.tls.v1_3.x509
-=======
-RESULT fail security.tls.v3
-RESULT fail security.x509
 Testing nmap
 RESULT pass security.ports.nmap Only allowed ports found open.
 Testing nmap bacnet
 RESULT pass security.ports.nmap Only allowed ports found open.
 Testing nmap telnet
 RESULT fail security.ports.nmap Some disallowed ports are open:
->>>>>>> d29cf59e
 Testing complete.