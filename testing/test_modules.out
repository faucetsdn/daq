--- conflicted
+++ resolved
@@ -4,37 +4,25 @@
 RESULT skip base.startup.dhcp Using static ip 10.20.0.5
 RESULT skip base.switch.ping No local IP has been set, check ext_loip in system.conf
 RESULT pass base.target.ping target reached %% 10.20.0.5
-<<<<<<< HEAD
-Testing tls
+Testing tls alt
 RESULT skip security.tls.v1
 RESULT fail security.tls.v1.x509
 RESULT skip security.tls.v1_2
 RESULT fail security.tls.v1_2.x509
 RESULT skip security.tls.v1_3
 RESULT fail security.tls.v1_3.x509
-Testing tls tls
+Testing tls alt tls
 RESULT pass security.tls.v1
 RESULT pass security.tls.v1.x509
 RESULT pass security.tls.v1_2
 RESULT pass security.tls.v1_2.x509
 RESULT fail security.tls.v1_3
 RESULT fail security.tls.v1_3.x509
-Testing tls expiredtls
+Testing tls alt expiredtls
 RESULT fail security.tls.v1
 RESULT fail security.tls.v1.x509
 RESULT fail security.tls.v1_2
 RESULT fail security.tls.v1_2.x509
 RESULT fail security.tls.v1_3
 RESULT fail security.tls.v1_3.x509
-=======
-Testing tls alt
-RESULT skip security.tls.v3
-RESULT skip security.x509
-Testing tls alt tls
-RESULT pass security.tls.v3
-RESULT pass security.x509
-Testing tls alt expiredtls
-RESULT fail security.tls.v3
-RESULT fail security.x509
->>>>>>> b69765fb
 Testing complete.