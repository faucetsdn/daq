#!/bin/bash

source testing/test_preamble.sh

echo Aux Tests >> $TEST_RESULTS

# Runs lint checks and some similar things
echo Lint checks | tee -a $TEST_RESULTS
bin/check_style
echo check_style exit code $? | tee -a $TEST_RESULTS

# Function to create pubber config files (for use in cloud tests)

function make_pubber {
    device=$1
    faux=$2
    fail=$3
    gateway=$4
    local_dir=inst/faux/$faux/local/
    echo Creating $device with $fail/$gateway in $local_dir
    mkdir -p $local_dir
    if [ "$gateway" == null ]; then
        cp misc/test_site/devices/$device/rsa_private.pkcs8 $local_dir
    else
        gateway_dir=$(sh -c "echo $gateway")
        cp misc/test_site/devices/$gateway_dir/rsa_private.pkcs8 $local_dir
    fi
    cat <<EOF > $local_dir/pubber.json
  {
    "projectId": $project_id,
    "cloudRegion": $cloud_region,
    "registryId": $registry_id,
    "extraField": $fail,
    "gatewayId": $gateway,
    "deviceId": "$device"
  }
EOF
  ls -l $local_dir
}

function capture_test_results {
    module_name=$1
    fgrep -h RESULT inst/run-port-*/nodes/$module_name*/tmp/report.txt | tee -a $TEST_RESULTS
}

# Setup an instance test site
rm -rf inst/test_site && mkdir -p inst/test_site
cp -a misc/test_site inst/

echo Extended tests | tee -a $TEST_RESULTS
mkdir -p local/site
cp -r misc/test_site/device_types/rocket local/site/device_types/
mkdir -p local/site/device_types/rocket/aux/
cp subset/bacnet/bacnetTests/src/main/resources/pics.csv local/site/device_types/rocket/aux/
cp -r misc/test_site/mac_addrs local/site/
cp misc/system_all.conf local/system.conf
cat <<EOF >> local/system.conf
finish_hook=misc/dump_network.sh
test_config=misc/runtime_configs/long_wait
site_path=inst/test_site
schema_path=schemas/udmi
startup_faux_1_opts="brute broadcast_client"
startup_faux_2_opts="nobrute expiredtls bacnetfail pubber passwordfail"
startup_faux_3_opts="tls macoui passwordpass bacnet pubber ntp_client broadcast_client"
long_dhcp_response_sec=0
monitor_scan_sec=0
EOF

if [ -f $cred_file ]; then
    echo Using credentials from $cred_file
    echo gcp_cred=$cred_file >> local/system.conf
    project_id=`jq .project_id $cred_file`

    cloud_file=inst/test_site/cloud_iot_config.json
    echo Pulling cloud iot details from $cloud_file...
    registry_id=`jq .registry_id $cloud_file`
    cloud_region=`jq .cloud_region $cloud_file`

<<<<<<< HEAD
    make_pubber AHU-1 daq-faux-2 null null
    make_pubber SNS-4 daq-faux-3 1234 \"GAT-123\"
=======
    make_pubber AHU-1 daq-faux-2 null
    make_pubber SNS-4 daq-faux-3 1234

    bin/registrar
    cat inst/test_site/registration_summary.json | tee -a $GCP_RESULTS
    echo | tee -a $GCP_RESULTS
>>>>>>> c543e340
else
    echo No gcp service account defined, as required for cloud-based tests.
    echo Please check install/setup documentation to enable.
fi

more inst/faux/daq-faux-*/local/pubber.json | cat

echo Build all container images...
cmd/build inline

echo Starting aux test run...
cmd/run -s

# Add the RESULT lines from all aux tests (from all ports, 3 in this case) into a file.
capture_test_results bacext
capture_test_results macoui
capture_test_results tls
capture_test_results password
capture_test_results discover
capture_test_results network

# Capture peripheral logs
more inst/run-port-*/scans/ip_triggers.txt | cat
dhcp_done=$(fgrep done inst/run-port-01/scans/ip_triggers.txt | wc -l)
dhcp_long=$(fgrep long inst/run-port-01/scans/ip_triggers.txt | wc -l)
echo dhcp requests $((dhcp_done > 1)) $((dhcp_done < 3)) \
     $((dhcp_long > 1)) $((dhcp_long < 4)) | tee -a $TEST_RESULTS
sort inst/result.log | tee -a $TEST_RESULTS

# Show the full logs from each test
#more inst/gw*/nodes/gw*/activate.log | cat
more inst/run-port-*/nodes/*/activate.log | cat
#more inst/run-port-*/nodes/*/tmp/report.txt | cat
ls inst/run-port-01/finish/fail01/ | tee -a $TEST_RESULTS

# Add the port-01 and port-02 module config into the file
echo port-01 module_config modules | tee -a $TEST_RESULTS
jq .modules inst/run-port-01/nodes/ping01/tmp/module_config.json | tee -a $TEST_RESULTS
echo port-02 module_config modules | tee -a $TEST_RESULTS
jq .modules inst/run-port-02/nodes/ping02/tmp/module_config.json | tee -a $TEST_RESULTS

# Add a lovely snake and a lizard into this file for testing device/type mappings.
cat inst/run-port-03/nodes/ping03/tmp/snake.txt | tee -a $TEST_RESULTS
cat inst/run-port-03/nodes/ping03/tmp/lizard.txt | tee -a $TEST_RESULTS

# Add the results for cloud tests into a different file, since cloud tests may not run if
# our test environment isn't set up correctly. See bin/test_daq for more insight.
fgrep -h RESULT inst/run-port-*/nodes/udmi*/tmp/report.txt | tee -a $GCP_RESULTS

for num in 1 2 3; do
    echo docker logs daq-faux-$num
    docker logs daq-faux-$num | head -n 100
done
echo done with docker logs

# Make sure that what you've done hasn't messed up DAQ by diffing the output from your test run
cat docs/device_report.md | redact > out/redacted_docs.md
cp inst/reports/report_9a02571e8f01_*.md out/
cat inst/reports/report_9a02571e8f01_*.md | redact > out/redacted_file.md

fgrep Host: out/redacted_file.md | tee -a $TEST_RESULTS

echo Redacted docs diff | tee -a $TEST_RESULTS
(diff out/redacted_docs.md out/redacted_file.md && echo No report diff) \
    | tee -a $TEST_RESULTS

# Make sure there's no file pollution from the test run.
git status --porcelain | tee -a $TEST_RESULTS

# Try various exception handling conditions.
cp misc/system_multi.conf local/system.conf
cat <<EOF >> local/system.conf
ex_ping_01=finalize
ex_hold_02=initialize
ex_ping_03=callback
EOF

function cleanup_marker {
    mkdir -p ${MARKER%/*}
    touch $MARKER
}
trap cleanup_marker EXIT

function monitor_marker {
    GW=$1
    MARKER=$2
    rm -f $MARKER
    while [ ! -f $MARKER ]; do
        echo test_aux.sh waiting for $MARKER
        sleep 60
    done
    ps ax | fgrep tcpdump | fgrep $GW-eth0 | fgrep -v docker | fgrep -v /tmp/
    pid=$(ps ax | fgrep tcpdump | fgrep $GW-eth0 | fgrep -v docker | fgrep -v /tmp/ | awk '{print $1}')
    echo $MARKER found, killing $GW-eth dhcp tcpdump pid $pid
    kill $pid
}

# Check that killing the dhcp monitor aborts the run.
MARKER=inst/run-port-03/nodes/hold03/activate.log
monitor_marker gw03 $MARKER &

cmd/run -k -s finish_hook=misc/dump_network.sh

cat inst/result.log | sort | tee -a $TEST_RESULTS
find inst/ -name activate.log | sort | tee -a $TEST_RESULTS
more inst/run-port-*/nodes/nmap*/activate.log | cat
more inst/run-port-*/finish/nmap*/* | cat

tcpdump -en -r inst/run-port-01/scans/test_nmap.pcap icmp or arp

echo Done with tests | tee -a $TEST_RESULTS<|MERGE_RESOLUTION|>--- conflicted
+++ resolved
@@ -76,17 +76,12 @@
     registry_id=`jq .registry_id $cloud_file`
     cloud_region=`jq .cloud_region $cloud_file`
 
-<<<<<<< HEAD
     make_pubber AHU-1 daq-faux-2 null null
     make_pubber SNS-4 daq-faux-3 1234 \"GAT-123\"
-=======
-    make_pubber AHU-1 daq-faux-2 null
-    make_pubber SNS-4 daq-faux-3 1234
 
     bin/registrar
     cat inst/test_site/registration_summary.json | tee -a $GCP_RESULTS
     echo | tee -a $GCP_RESULTS
->>>>>>> c543e340
 else
     echo No gcp service account defined, as required for cloud-based tests.
     echo Please check install/setup documentation to enable.
