--- conflicted
+++ resolved
@@ -62,15 +62,9 @@
 schema_path: schemas/udmi
 interfaces:
   faux-1:
-<<<<<<< HEAD
-    opts: brute broadcast_client ntpv4 ssh
-  faux-2:
-    opts: nobrute expiredtls bacnetfail pubber passwordfail ntpv3 opendns ssh
-=======
     opts: brute broadcast_client ntpv4
   faux-2:
     opts: nobrute expiredtls bacnetfail pubber passwordfail ntpv3 opendns
->>>>>>> 98480217
   faux-3:
     opts: tls macoui passwordpass bacnet pubber broadcast_client ssh
 long_dhcp_response_sec: 0
