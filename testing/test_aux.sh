--- conflicted
+++ resolved
@@ -130,15 +130,9 @@
 
 # Show partial logs from each test
 head -20 inst/gw*/nodes/gw*/activate.log
-<<<<<<< HEAD
 head -20 inst/run-*/nodes/*/activate.log
 head -20 inst/run-*/nodes/*/tmp/report.txt
 ls inst/run-9a02571e8f01/finish/fail*/ | tee -a $TEST_RESULTS
-=======
-head -20 inst/run-port-*/nodes/*/activate.log
-haed -20 inst/run-port-*/nodes/*/tmp/report.txt
-ls inst/run-port-01/finish/fail01/ | tee -a $TEST_RESULTS
->>>>>>> 75a3d0a8
 
 # Add the port-01 and port-02 module config into the file
 echo port-01 module_config modules | tee -a $TEST_RESULTS
