#!/bin/bash

source testing/test_preamble.sh

echo Aux Tests >> $TEST_RESULTS

# Runs lint checks and some similar things
echo Lint checks | tee -a $TEST_RESULTS
bin/check_style
echo check_style exit code $? | tee -a $TEST_RESULTS

# Function to create pubber config files (for use in cloud tests)

function make_pubber {
    device=$1
    faux=$2
    fail=$3
    gateway=$4
    local_dir=inst/faux/$faux/local/
    echo Creating $device with $fail/$gateway in $local_dir
    mkdir -p $local_dir
    if [ "$gateway" == null ]; then
        cp resources/test_site/devices/$device/rsa_private.pkcs8 $local_dir
    else
        gateway_dir=$(sh -c "echo $gateway")
        cp resources/test_site/devices/$gateway_dir/rsa_private.pkcs8 $local_dir
    fi
    cat <<EOF > $local_dir/pubber.json
  {
    "projectId": "$project_id",
    "cloudRegion": $cloud_region,
    "registryId": $registry_id,
    "extraField": $fail,
    "gatewayId": $gateway,
    "deviceId": "$device"
  }
EOF
  ls -l $local_dir
}

function capture_test_results {
    module_name=$1
    fgrep -h RESULT inst/run-port-*/nodes/$module_name*/tmp/report.txt | tee -a $TEST_RESULTS
}

# Setup an instance test site
rm -rf inst/test_site && mkdir -p inst/test_site
cp -a resources/test_site inst/

echo %%%%%%%%%%%%%%%%%%%%%%%%% Preparing aux test run
mkdir -p local/site
cp -r resources/test_site/device_types/rocket local/site/device_types/
mkdir -p local/site/device_types/rocket/aux/
cp subset/bacnet/bacnetTests/src/main/resources/pics.csv local/site/device_types/rocket/aux/
cp -r resources/test_site/mac_addrs local/site/
cat <<EOF > local/system.yaml
---
include: config/system/all.conf
finish_hook: bin/dump_network
test_config: resources/runtime_configs/long_wait
site_path: inst/test_site
schema_path: schemas/udmi
interfaces:
  faux-1:
    opts: brute broadcast_client ntp_pass ntpv4
  faux-2:
<<<<<<< HEAD
    opts: nobrute expiredtls bacnetfail pubber passwordfail ntp_fail ntpv3 opendns
  faux-3:
    opts: tls macoui passwordpass bacnet pubber broadcast_client
=======
    opts: nobrute expiredtls bacnetfail pubber passwordfail ntpv3
  faux-3:
    opts: tls macoui passwordpass bacnet pubber ntpv4 broadcast_client
>>>>>>> c5f5cc44
long_dhcp_response_sec: 0
monitor_scan_sec: 0
EOF

if [ -f "$gcp_cred" ]; then
    echo Using credentials from $gcp_cred
    echo gcp_cred: $gcp_cred >> local/system.yaml
    project_id=`jq -r .project_id $gcp_cred`

    cloud_file=inst/test_site/cloud_iot_config.json
    echo Pulling cloud iot details from $cloud_file...
    registry_id=`jq .registry_id $cloud_file`
    cloud_region=`jq .cloud_region $cloud_file`

    make_pubber AHU-1 daq-faux-2 null null
    make_pubber SNS-4 daq-faux-3 1234 \"GAT-123\"

    GOOGLE_APPLICATION_CREDENTIALS=$gcp_cred bin/registrar $project_id
    cat inst/test_site/registration_summary.json | tee -a $GCP_RESULTS
    echo | tee -a $GCP_RESULTS
    fgrep hash inst/test_site/devices/*/metadata_norm.json | tee -a $GCP_RESULTS
    find inst/test_site -name errors.json | tee -a $GCP_RESULTS
    more inst/test_site/devices/*/errors.json
else
    echo No gcp service account defined, as required for cloud-based tests.
    echo Please check install/setup documentation to enable.
fi

more inst/faux/daq-faux-*/local/pubber.json | cat

echo Build all container images...
cmd/build

echo %%%%%%%%%%%%%%%%%%%%%%%%% Starting aux test run
cmd/run -s

# Capture RESULT lines from ping activation logs (not generated report).
fgrep -h RESULT inst/run-port*/nodes/ping*/activate.log \
    | sed -e 's/\s*\(%%.*\)*$//' | tee -a $TEST_RESULTS

# Add the RESULT lines from all aux test report files.
capture_test_results bacext
capture_test_results macoui
capture_test_results tls
capture_test_results password
capture_test_results discover
capture_test_results network
capture_test_results ntp

# Capture peripheral logs
more inst/run-port-*/scans/ip_triggers.txt | cat
dhcp_done=$(fgrep done inst/run-port-01/scans/ip_triggers.txt | wc -l)
dhcp_long=$(fgrep long inst/run-port-01/scans/ip_triggers.txt | wc -l)
echo dhcp requests $((dhcp_done > 1)) $((dhcp_done < 3)) \
     $((dhcp_long > 1)) $((dhcp_long < 4)) | tee -a $TEST_RESULTS
sort inst/result.log | tee -a $TEST_RESULTS

# Show partial logs from each test
head inst/gw*/nodes/gw*/activate.log
head inst/run-port-*/nodes/*/activate.log
head inst/run-port-*/nodes/*/tmp/report.txt
ls inst/run-port-01/finish/fail01/ | tee -a $TEST_RESULTS

# Add the port-01 and port-02 module config into the file
echo port-01 module_config modules | tee -a $TEST_RESULTS
jq .modules inst/run-port-01/nodes/ping01/tmp/module_config.json | tee -a $TEST_RESULTS
echo port-02 module_config modules | tee -a $TEST_RESULTS
jq .modules inst/run-port-02/nodes/ping02/tmp/module_config.json | tee -a $TEST_RESULTS

# Add a lovely snake and a lizard into this file for testing device/type mappings.
cat inst/run-port-03/nodes/ping03/tmp/snake.txt | tee -a $TEST_RESULTS
cat inst/run-port-03/nodes/ping03/tmp/lizard.txt | tee -a $TEST_RESULTS

# Add the results for cloud tests into a different file, since cloud tests may not run if
# our test environment isn't set up correctly. See bin/test_daq for more insight.
fgrep -h RESULT inst/run-port-*/nodes/udmi*/tmp/report.txt | tee -a $GCP_RESULTS

for num in 1 2 3; do
    echo docker logs daq-faux-$num
    docker logs daq-faux-$num 2>&1 | head -n 100
done
echo done with docker logs

echo Raw generated report:
cat inst/reports/report_9a02571e8f01_*.md
echo End generated report.

# Make sure that what you've done hasn't messed up DAQ by diffing the output from your test run
cat docs/device_report.md | redact > out/redacted_docs.md
cp inst/reports/report_9a02571e8f01_*.md out/
cat inst/reports/report_9a02571e8f01_*.md | redact > out/redacted_file.md

fgrep Host: out/redacted_file.md | tee -a $TEST_RESULTS

echo Redacted docs diff | tee -a $TEST_RESULTS
(diff out/redacted_docs.md out/redacted_file.md && echo No report diff) \
    | tee -a $TEST_RESULTS

# Make sure there's no file pollution from the test run.
git status --porcelain | tee -a $TEST_RESULTS

echo %%%%%%%%%%%%%%%%%%%%%%%%% Preparing hold test run
# Try various exception handling conditions.
cat <<EOF > local/system.yaml
---
include: config/system/multi.conf
fail_module:
  ping_01: finalize
  hold_02: initialize
  ping_03: callback
EOF

function kill_gateway {
    GW=$1
    pid=$(ps ax | fgrep tcpdump | fgrep $GW-eth0 | fgrep -v docker | fgrep -v /tmp/ | awk '{print $1}')
    echo Killing $GW-eth dhcp tcpdump pid $pid
    kill $pid
}

# Check that killing the dhcp monitor aborts the run.
MARKER=inst/run-port-03/nodes/hold03/activate.log
monitor_marker $MARKER "kill_gateway gw03"

echo %%%%%%%%%%%%%%%%%%%%%%%%% Starting hold test run
cmd/run -k -s finish_hook=bin/dump_network

cat inst/result.log | sort | tee -a $TEST_RESULTS
find inst/ -name activate.log | sort | tee -a $TEST_RESULTS
head inst/run-port-*/nodes/nmap*/activate.log
head inst/run-port-*/finish/nmap*/*

tcpdump -en -r inst/run-port-01/scans/test_nmap.pcap icmp or arp


# Check port toggling does not cause a shutdown
cat <<EOF > local/system.yaml
---
include: config/system/base.yaml
port_flap_timeout_sec: 10
port_debounce_sec: 0
EOF
monitor_log "Port 1 dpid 2 is now active" "sudo ifconfig faux down;sleep 5; sudo ifconfig faux up"
monitor_log "Target port 1 test hold running" "sudo ifconfig faux down"
cmd/run -s -k
disconnections=$(cat inst/cmdrun.log | grep "Port 1 dpid 2 is now inactive" | wc -l)
echo Enough port disconnects: $((disconnections >= 2)) | tee -a $TEST_RESULTS
cat inst/result.log | sort | tee -a $TEST_RESULTS
echo Done with tests | tee -a $TEST_RESULTS<|MERGE_RESOLUTION|>--- conflicted
+++ resolved
@@ -62,17 +62,11 @@
 schema_path: schemas/udmi
 interfaces:
   faux-1:
-    opts: brute broadcast_client ntp_pass ntpv4
+    opts: brute broadcast_client ntpv4
   faux-2:
-<<<<<<< HEAD
-    opts: nobrute expiredtls bacnetfail pubber passwordfail ntp_fail ntpv3 opendns
+    opts: nobrute expiredtls bacnetfail pubber passwordfail ntpv3 opendns
   faux-3:
     opts: tls macoui passwordpass bacnet pubber broadcast_client
-=======
-    opts: nobrute expiredtls bacnetfail pubber passwordfail ntpv3
-  faux-3:
-    opts: tls macoui passwordpass bacnet pubber ntpv4 broadcast_client
->>>>>>> c5f5cc44
 long_dhcp_response_sec: 0
 monitor_scan_sec: 0
 EOF
