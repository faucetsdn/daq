#!/bin/bash

source testing/test_preamble.sh

echo Aux Tests >> $TEST_RESULTS

# Runs lint checks and some similar things
echo Lint checks | tee -a $TEST_RESULTS
bin/check_style
echo check_style exit code $? | tee -a $TEST_RESULTS

# Function to create pubber config files (for use in cloud tests)

function make_pubber {
    device=$1
    faux=$2
    fail=$3
    mkdir -p inst/faux/$faux/local/
    cp misc/test_site/devices/$device/rsa_private.pkcs8 inst/faux/$faux/local/
    cat <<EOF > inst/faux/$faux/local/pubber.json
  {
    "projectId": $project_id,
    "cloudRegion": $cloud_region,
    "registryId": $registry_id,
    "extraField": $fail,
    "deviceId": "$device"
  }
EOF
}

function capture_test_results {
    module_name=$1
    fgrep -h RESULT inst/run-port-*/nodes/$module_name*/tmp/report.txt | tee -a $TEST_RESULTS
}

# Setup an instance test site
rm -rf inst/test_site && mkdir -p inst/test_site
cp -a misc/test_site inst/

echo %%%%%%%%%%%%%%%%%%%%%%%%% Preparing aux test run
mkdir -p local/site
cp -r misc/test_site/device_types/rocket local/site/device_types/
mkdir -p local/site/device_types/rocket/aux/
cp subset/bacnet/bacnetTests/src/main/resources/pics.csv local/site/device_types/rocket/aux/
cp -r misc/test_site/mac_addrs local/site/
cat <<EOF > local/system.yaml
---
include: misc/system_all.conf
finish_hook: misc/dump_network.sh
test_config: misc/runtime_configs/long_wait
site_path: inst/test_site
schema_path: schemas/udmi
interfaces:
  faux_1:
    opts: brute broadcast_client
  faux_2:
    opts: nobrute expiredtls bacnetfail pubber passwordfail
  faux_3:
    opts: tls macoui passwordpass bacnet pubber ntp_client broadcast_client
long_dhcp_response_sec: 0
monitor_scan_sec: 0
EOF

if [ -f $cred_file ]; then
    echo Using credentials from $cred_file
    echo "gcp_cred: $cred_file" >> local/system.yaml
    project_id=`jq .project_id $cred_file`

    cloud_file=inst/test_site/cloud_iot_config.json
    echo Pulling cloud iot details from $cloud_file...
    registry_id=`jq .registry_id $cloud_file`
    cloud_region=`jq .cloud_region $cloud_file`

    make_pubber AHU-1 daq-faux-2 null
    make_pubber SNS-4 daq-faux-3 1234

    bin/registrar
    cat inst/test_site/registration_summary.json | tee -a $GCP_RESULTS
    echo | tee -a $GCP_RESULTS
else
    echo No gcp service account defined, as required for cloud-based tests.
    echo Please check install/setup documentation to enable.
fi

more inst/faux/daq-faux-*/local/pubber.json | cat

echo Build all container images...
<<<<<<< HEAD
cmd/build #inline
=======
cmd/build # inline
>>>>>>> 3bcd191f

echo %%%%%%%%%%%%%%%%%%%%%%%%% Starting aux test run
cmd/run -s

# Add the RESULT lines from all aux tests (from all ports, 3 in this case) into a file.
capture_test_results bacext
capture_test_results macoui
capture_test_results tls
capture_test_results password
capture_test_results discover
capture_test_results network

# Capture peripheral logs
more inst/run-port-*/scans/ip_triggers.txt | cat
dhcp_done=$(fgrep done inst/run-port-01/scans/ip_triggers.txt | wc -l)
dhcp_long=$(fgrep long inst/run-port-01/scans/ip_triggers.txt | wc -l)
echo dhcp requests $((dhcp_done > 1)) $((dhcp_done < 3)) \
     $((dhcp_long > 1)) $((dhcp_long < 4)) | tee -a $TEST_RESULTS
sort inst/result.log | tee -a $TEST_RESULTS

# Show the full logs from each test
head inst/gw*/nodes/gw*/activate.log
head inst/run-port-*/nodes/*/activate.log
head inst/run-port-*/nodes/*/tmp/report.txt
ls inst/run-port-01/finish/fail01/ | tee -a $TEST_RESULTS

# Add the port-01 and port-02 module config into the file
echo port-01 module_config modules | tee -a $TEST_RESULTS
jq .modules inst/run-port-01/nodes/ping01/tmp/module_config.json | tee -a $TEST_RESULTS
echo port-02 module_config modules | tee -a $TEST_RESULTS
jq .modules inst/run-port-02/nodes/ping02/tmp/module_config.json | tee -a $TEST_RESULTS

# Add a lovely snake and a lizard into this file for testing device/type mappings.
cat inst/run-port-03/nodes/ping03/tmp/snake.txt | tee -a $TEST_RESULTS
cat inst/run-port-03/nodes/ping03/tmp/lizard.txt | tee -a $TEST_RESULTS

# Add the results for cloud tests into a different file, since cloud tests may not run if
# our test environment isn't set up correctly. See bin/test_daq for more insight.
fgrep -h RESULT inst/run-port-*/nodes/udmi*/tmp/report.txt | tee -a $GCP_RESULTS

for num in 1 2 3; do
    echo docker logs daq-faux-$num
    docker logs daq-faux-$num | head -n 100
done
echo done with docker logs

# Make sure that what you've done hasn't messed up DAQ by diffing the output from your test run
cat docs/device_report.md | redact > out/redacted_docs.md
cp inst/reports/report_9a02571e8f01_*.md out/
cat inst/reports/report_9a02571e8f01_*.md | redact > out/redacted_file.md

fgrep Host: out/redacted_file.md | tee -a $TEST_RESULTS

echo Redacted docs diff | tee -a $TEST_RESULTS
(diff out/redacted_docs.md out/redacted_file.md && echo No report diff) \
    | tee -a $TEST_RESULTS

# Make sure there's no file pollution from the test run.
git status --porcelain | tee -a $TEST_RESULTS

echo %%%%%%%%%%%%%%%%%%%%%%%%% Preparing hold test run
# Try various exception handling conditions.
cat <<EOF > local/system.yaml
---
include: misc/system_multi.conf
fail_module:
  ping_01: finalize
  hold_02: initialize
  ping_03: callback
EOF

function cleanup_marker {
    mkdir -p ${MARKER%/*}
    touch $MARKER
}
trap cleanup_marker EXIT

function monitor_marker {
    GW=$1
    MARKER=$2
    rm -f $MARKER
    while [ ! -f $MARKER ]; do
        test_done=$(cat $TEST_RESULTS | grep "Done with tests")
        if [ -n "$test_done" ]; then
           break
        fi
        echo test_aux.sh waiting for $MARKER
        sleep 60
    done
    ps ax | fgrep tcpdump | fgrep $GW-eth0 | fgrep -v docker | fgrep -v /tmp/
    pid=$(ps ax | fgrep tcpdump | fgrep $GW-eth0 | fgrep -v docker | fgrep -v /tmp/ | awk '{print $1}')
    echo $MARKER found, killing $GW-eth dhcp tcpdump pid $pid
    kill $pid
}

# Check that killing the dhcp monitor aborts the run.
MARKER=inst/run-port-03/nodes/hold03/activate.log
monitor_marker gw03 $MARKER &

echo %%%%%%%%%%%%%%%%%%%%%%%%% Starting hold test run
cmd/run -k -s finish_hook=misc/dump_network.sh

cat inst/result.log | sort | tee -a $TEST_RESULTS
find inst/ -name activate.log | sort | tee -a $TEST_RESULTS
head inst/run-port-*/nodes/nmap*/activate.log
head inst/run-port-*/finish/nmap*/*

tcpdump -en -r inst/run-port-01/scans/test_nmap.pcap icmp or arp


function monitor_log {
    while true; do 
        found=$(cat inst/cmdrun.log 2>/dev/null | grep "$2")
        if [ -n "$found" ]; then
            echo found $2
            eval $1 
            break
        fi
        test_done=$(cat $TEST_RESULTS | grep "Done with tests")
        if [ -n "$test_done" ]; then
            break
        fi
    done &
}
rm -f inst/cmdrun.log
# Check port toggling does not cause a shutdown 
cat <<EOF > local/system.yaml
---
include: misc/system_base.yaml
port_flap_timeout_sec: 10
port_debounce_sec: 0
EOF
monitor_log "sudo ifconfig faux down;sleep 1; sudo ifconfig faux up" "Port 1 dpid 2 is now active"
monitor_log "sudo ifconfig faux down" "Target port 1 test hold running"
cmd/run -s -k
disconnections=$(cat inst/cmdrun.log | grep "Port 1 dpid 2 is now inactive" | wc -l)
echo Enough port disconnects: $((disconnections >= 2)) | tee -a $TEST_RESULTS
cat inst/result.log | sort | tee -a $TEST_RESULTS
echo Done with tests | tee -a $TEST_RESULTS
<|MERGE_RESOLUTION|>--- conflicted
+++ resolved
@@ -85,11 +85,7 @@
 more inst/faux/daq-faux-*/local/pubber.json | cat
 
 echo Build all container images...
-<<<<<<< HEAD
-cmd/build #inline
-=======
-cmd/build # inline
->>>>>>> 3bcd191f
+cmd/build 
 
 echo %%%%%%%%%%%%%%%%%%%%%%%%% Starting aux test run
 cmd/run -s
