--- conflicted
+++ resolved
@@ -186,13 +186,8 @@
 port_flap_timeout_sec: 10
 port_debounce_sec: 0
 EOF
-<<<<<<< HEAD
-monitor_log "Port 1 dpid 2 is now active" "sudo ifconfig faux down;sleep 1; sudo ifconfig faux up"
+monitor_log "Port 1 dpid 2 is now active" "sudo ifconfig faux down;sleep 2; sudo ifconfig faux up"
 monitor_log "Target port 1 test hold running" "sudo ifconfig faux down"
-=======
-monitor_log "sudo ifconfig faux down;sleep 2; sudo ifconfig faux up" "Port 1 dpid 2 is now active"
-monitor_log "sudo ifconfig faux down" "Target port 1 test hold running"
->>>>>>> 07e1df38
 cmd/run -s -k
 disconnections=$(cat inst/cmdrun.log | grep "Port 1 dpid 2 is now inactive" | wc -l)
 echo Enough port disconnects: $((disconnections >= 2)) | tee -a $TEST_RESULTS
