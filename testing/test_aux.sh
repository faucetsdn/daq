#!/bin/bash

source testing/test_preamble.sh

echo Aux Tests >> $TEST_RESULTS

# Test the mudacl config and the test_schema to make sure they
# make sense for tests that use them

echo mudacl tests | tee -a $TEST_RESULTS
mudacl/bin/test.sh
echo Mudacl exit code $? | tee -a $TEST_RESULTS
validator/bin/test_schema
echo Validator exit code $? | tee -a $TEST_RESULTS

# Runs lint checks and some similar things
echo Lint checks | tee -a $TEST_RESULTS
bin/check_style
echo check_style exit code $? | tee -a $TEST_RESULTS

# Function to create pubber config files (for use in cloud tests)

function make_pubber {
    device=$1
    faux=$2
    fail=$3
    mkdir -p inst/faux/$faux/local/
    cp misc/test_site/devices/$device/rsa_private.pkcs8 inst/faux/$faux/local/
    cat <<EOF > inst/faux/$faux/local/pubber.json
  {
    "projectId": $project_id,
    "cloudRegion": $cloud_region,
    "registryId": $registry_id,
    "extraField": $fail,
    "deviceId": "$device"
  }
EOF
}

function capture_test_results {
    module_name=$1
    fgrep -h RESULT inst/run-port-*/nodes/$module_name*/tmp/report.txt | tee -a $TEST_RESULTS
}

# Setup an instance test site
rm -rf inst/test_site && mkdir -p inst/test_site
cp -a misc/test_site inst/

echo Extended tests | tee -a $TEST_RESULTS
mkdir -p local/site
cp -r misc/test_site/device_types/rocket local/site/device_types/
mkdir -p local/site/device_types/rocket/aux/
cp subset/bacnet/bacnetTests/src/main/resources/pics.csv local/site/device_types/rocket/aux/
cp -r misc/test_site/mac_addrs/* local/site/mac_addrs/
cp misc/system_all.conf local/system.conf
cat <<EOF >> local/system.conf
fail_hook=misc/dump_network.sh
test_config=misc/runtime_configs/long_wait
site_path=inst/test_site
startup_faux_1_opts="brute broadcast_client"
startup_faux_2_opts="nobrute expiredtls bacnetfail pubber passwordfail"
startup_faux_3_opts="tls macoui passwordpass bacnet pubber ntp_client broadcast_client"
monitor_scan_sec=300
EOF

if [ -f $cred_file ]; then
    echo Using credentials from $cred_file
    echo gcp_cred=$cred_file >> local/system.conf
    project_id=`jq .project_id $cred_file`

    cloud_file=inst/test_site/cloud_iot_config.json
    echo Pulling cloud iot details from $cloud_file...
    registry_id=`jq .registry_id $cloud_file`
    cloud_region=`jq .cloud_region $cloud_file`

    make_pubber AHU-1 daq-faux-2 null
    make_pubber SNS-4 daq-faux-3 1234
else
    echo No gcp service account defined, as required for cloud-based tests.
    echo Please check install/setup documentation to enable.
fi

more inst/faux/daq-faux-*/local/pubber.json | cat

# Wait until the hold test has been activated, and then kill dhcp on that gateway.
MARKER=inst/run-port-03/nodes/hold03/activate.log
(while [ ! -f $MARKER ]; do
     echo test_aux.sh waiting for $MARKER
     sleep 30
 done
 ps ax | fgrep tcpdump | fgrep gw03-eth0 | fgrep -v docker | fgrep -v /tmp/
 pid=$(ps ax | fgrep tcpdump | fgrep gw03-eth0 | fgrep -v docker | fgrep -v /tmp/ | awk '{print $1}')
 echo $MARKER found, killing gw03-eth dhcp tcpdump pid $pid
 kill $pid
) &

# Run DAQ in single shot mode
echo Starting aux test run...
cmd/run -b -s -k

# Check custom timeout
cat inst/cmdrun.log | grep "Monitoring timeout for macoui after 1s" | tee -a $TEST_RESULTS

# Add the RESULT lines from all aux tests (from all ports, 3 in this case) into a file.
capture_test_results bacext
capture_test_results brute
capture_test_results macoui
capture_test_results tls
capture_test_results password
capture_test_results discover
capture_test_results network

# Capture peripheral logs
<<<<<<< HEAD
more inst/run-port-*/scans/ip_triggers.txt | cat
dhcp_done=$(fgrep done inst/run-port-01/scans/ip_triggers.txt | wc -l)
dhcp_long=$(fgrep long inst/run-port-01/scans/ip_triggers.txt | wc -l)
echo dhcp requests $dhcp_done $dhcp_long | tee -a $TEST_RESULTS
=======
more inst/run-port-*/scans/dhcp_triggers.txt | cat
dhcp_done=$(fgrep done inst/run-port-01/scans/dhcp_triggers.txt | wc -l)
dhcp_long=$(fgrep long inst/run-port-01/scans/dhcp_triggers.txt | wc -l)
echo dhcp requests $((dhcp_done > 1)) $((dhcp_done < 3)) \
     $((dhcp_long > 1)) $((dhcp_long < 4)) | tee -a $TEST_RESULTS
>>>>>>> a7ba8af1
sort inst/result.log | tee -a $TEST_RESULTS

# Show the full logs from each test
more inst/run-port-*/nodes/*/activate.log | cat
ls inst/fail_fail01/ | tee -a $TEST_RESULTS

# Add the port-01 and port-02 module config into the file
echo port-01 module_config modules | tee -a $TEST_RESULTS
jq .modules inst/run-port-01/nodes/ping01/tmp/module_config.json | tee -a $TEST_RESULTS
echo port-02 module_config modules | tee -a $TEST_RESULTS
jq .modules inst/run-port-02/nodes/ping02/tmp/module_config.json | tee -a $TEST_RESULTS

# Add a lovely snake and a lizard into this file for testing device/type mappings.
cat inst/run-port-03/nodes/ping03/tmp/snake.txt | tee -a $TEST_RESULTS
cat inst/run-port-03/nodes/ping03/tmp/lizard.txt | tee -a $TEST_RESULTS

# Add the results for cloud tests into a different file, since cloud tests may not run if
# our test environment isn't set up correctly. See bin/test_daq for more insight
fgrep -h RESULT inst/run-port-*/nodes/udmi*/tmp/report.txt | tee -a $GCP_RESULTS

for num in 1 2 3; do
    echo docker logs daq-faux-$num
    docker logs daq-faux-$num | head -n 100
done
echo done with docker logs

# Remove things that will always (probably) change - like DAQ version/timestamps/IPs
# from comparison
function redact {
    sed -E -e '/^%%.*/d' \
        -e 's/\s*%%.*//' \
        -e 's/[0-9]{4}-.*T.*Z/XXX/' \
        -e 's/[0-9]{4}-(0|1)[0-9]-(0|1|2|3)[0-9] [0-9]{2}:[0-9]{2}:[0-9]{2}\+00:00/XXX/g' \
        -e 's/DAQ version.*//'
}

# Make sure that what you've done hasn't messed up DAQ by diffing the output from your test run
cat docs/device_report.md | redact > out/redacted_docs.md
cat inst/reports/report_9a02571e8f01_*.md | redact > out/redacted_file.md

echo Redacted docs diff | tee -a $TEST_RESULTS
(diff out/redacted_docs.md out/redacted_file.md && echo No report diff) \
    | tee -a $TEST_RESULTS

# Make sure there's no file pollution from the test run.
git status --porcelain | tee -a $TEST_RESULTS

# Try various exception handling conditions.
cp misc/system_multi.conf local/system.conf
cmd/run -s ex_ping_01=initialize ex_ping_02=callback ex_ping_03=finalize
cat inst/result.log | sort | tee -a $TEST_RESULTS

echo Done with tests | tee -a $TEST_RESULTS<|MERGE_RESOLUTION|>--- conflicted
+++ resolved
@@ -111,18 +111,11 @@
 capture_test_results network
 
 # Capture peripheral logs
-<<<<<<< HEAD
-more inst/run-port-*/scans/ip_triggers.txt | cat
-dhcp_done=$(fgrep done inst/run-port-01/scans/ip_triggers.txt | wc -l)
-dhcp_long=$(fgrep long inst/run-port-01/scans/ip_triggers.txt | wc -l)
-echo dhcp requests $dhcp_done $dhcp_long | tee -a $TEST_RESULTS
-=======
-more inst/run-port-*/scans/dhcp_triggers.txt | cat
+ore inst/run-port-*/scans/dhcp_triggers.txt | cat
 dhcp_done=$(fgrep done inst/run-port-01/scans/dhcp_triggers.txt | wc -l)
 dhcp_long=$(fgrep long inst/run-port-01/scans/dhcp_triggers.txt | wc -l)
 echo dhcp requests $((dhcp_done > 1)) $((dhcp_done < 3)) \
      $((dhcp_long > 1)) $((dhcp_long < 4)) | tee -a $TEST_RESULTS
->>>>>>> a7ba8af1
 sort inst/result.log | tee -a $TEST_RESULTS
 
 # Show the full logs from each test
