Running testing/test_aux.sh
{
  "Clean" : {
    "AHU-1" : "True",
    "AHU-22" : "True",
    "GAT-123" : "True",
    "SNS-4" : "True"
  },
  "Version" : {
<<<<<<< HEAD
    "main" : "1.1.0-8-ga4f8738"
=======
    "main" : "1.2.0"
>>>>>>> fee1b783
  }
}
inst/test_site/devices/AHU-1/metadata_norm.json:  "hash": "175e704a"
inst/test_site/devices/AHU-22/metadata_norm.json:  "hash": "bf0ba5fa"
inst/test_site/devices/GAT-123/metadata_norm.json:  "hash": "cbcf045e"
inst/test_site/devices/SNS-4/metadata_norm.json:  "hash": "879557b4"
RESULT fail cloud.udmi.provision No provisioning request
RESULT pass cloud.udmi.state Payload successfully validated
RESULT fail cloud.udmi.pointset "Unrecognized field \"extraField\" (class com.google.daq.mqtt.registrar.UdmiSchema$PointsetMessage), not marked as ignorable (3 known properties: \"version\", \"points\", \"timestamp\"])\n at [Source: UNKNOWN; line: -1, column: -1] (through reference chain: com.google.daq.mqtt.registrar.UdmiSchema$PointsetMessage[\"extraField\"])"
RESULT pass cloud.udmi.system Payload successfully validated
RESULT pass cloud.udmi.provision Found provisioning request
RESULT pass cloud.udmi.state Payload successfully validated
RESULT pass cloud.udmi.pointset Payload successfully validated
RESULT pass cloud.udmi.system Payload successfully validated
RESULT skip cloud.udmi.provision No device id
RESULT skip cloud.udmi.state No device id
RESULT skip cloud.udmi.pointset No device id
RESULT skip cloud.udmi.system No device id<|MERGE_RESOLUTION|>--- conflicted
+++ resolved
@@ -7,26 +7,19 @@
     "SNS-4" : "True"
   },
   "Version" : {
-<<<<<<< HEAD
-    "main" : "1.1.0-8-ga4f8738"
-=======
     "main" : "1.2.0"
->>>>>>> fee1b783
   }
 }
 inst/test_site/devices/AHU-1/metadata_norm.json:  "hash": "175e704a"
 inst/test_site/devices/AHU-22/metadata_norm.json:  "hash": "bf0ba5fa"
 inst/test_site/devices/GAT-123/metadata_norm.json:  "hash": "cbcf045e"
 inst/test_site/devices/SNS-4/metadata_norm.json:  "hash": "879557b4"
-RESULT fail cloud.udmi.provision No provisioning request
 RESULT pass cloud.udmi.state Payload successfully validated
 RESULT fail cloud.udmi.pointset "Unrecognized field \"extraField\" (class com.google.daq.mqtt.registrar.UdmiSchema$PointsetMessage), not marked as ignorable (3 known properties: \"version\", \"points\", \"timestamp\"])\n at [Source: UNKNOWN; line: -1, column: -1] (through reference chain: com.google.daq.mqtt.registrar.UdmiSchema$PointsetMessage[\"extraField\"])"
 RESULT pass cloud.udmi.system Payload successfully validated
-RESULT pass cloud.udmi.provision Found provisioning request
 RESULT pass cloud.udmi.state Payload successfully validated
 RESULT pass cloud.udmi.pointset Payload successfully validated
 RESULT pass cloud.udmi.system Payload successfully validated
-RESULT skip cloud.udmi.provision No device id
 RESULT skip cloud.udmi.state No device id
 RESULT skip cloud.udmi.pointset No device id
 RESULT skip cloud.udmi.system No device id