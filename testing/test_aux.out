Running testing/test_aux.sh
Aux Tests
mudacl tests
Mudacl exit code 0
Validator exit code 0
Lint checks
check_style exit code 0
Extended tests
RESULT skip protocol.bacnet.version Bacnet device not found.
RESULT skip protocol.bacnet.pic Bacnet device not found.
RESULT info protocol.bacnet.version Protocol version: 1
RESULT skip protocol.bacnet.pic Bacnet device not found. pics.csv not found in device_types/../aux/ directory 
RESULT info protocol.bacnet.version Protocol version: 1
RESULT pass protocol.bacnet.pic
RESULT fail connection.mac_oui Manufacturer prefix not found!
RESULT pass connection.mac_oui
RESULT skip security.tls.v3
RESULT skip security.x509
RESULT fail security.tls.v3
RESULT fail security.x509
RESULT pass security.tls.v3
RESULT pass security.x509
RESULT skip security.passwords.http Could not lookup password info for mac-key 9a:02:57:1e:8f:01
RESULT skip security.passwords.https Could not lookup password info for mac-key 9a:02:57:1e:8f:01
RESULT skip security.passwords.telnet Could not lookup password info for mac-key 9a:02:57:1e:8f:01
RESULT skip security.passwords.ssh Could not lookup password info for mac-key 9a:02:57:1e:8f:01
<<<<<<< HEAD
RESULT fail security.passwords.http Default passwords has not been changed
RESULT fail security.passwords.https Default passwords has not been changed
RESULT fail security.passwords.telnet Default passwords has not been changed
RESULT fail security.passwords.ssh Default passwords have not been changed
RESULT pass security.passwords.http  Default passwords have been changed
RESULT pass security.passwords.https  Default passwords have been changed
RESULT pass security.passwords.telnet  Default passwords have been changed
RESULT pass security.passwords.ssh Default passwords have been changed
=======
RESULT fail security.passwords.http Default password has not been changed
RESULT fail security.passwords.https Default password has not been changed
RESULT fail security.passwords.telnet Default password has not been changed
RESULT fail security.passwords.ssh Default password has not been changed
RESULT pass security.passwords.http Default password has been changed
RESULT pass security.passwords.https Default password has been changed
RESULT pass security.passwords.telnet Default password has been changed
RESULT pass security.passwords.ssh Default password has been changed
>>>>>>> 62da1891
RESULT skip security.firmware Could not retrieve a firmware version with nmap. Check bacnet port.
RESULT pass security.firmware version found: ?\xFF\xFF\x19,>u\x08\x00no
RESULT pass connection.dhcp_long ARP packets received.
RESULT pass connection.min_send ARP packets received. Other packets received.
RESULT info communication.type.broadcast Broadcast packets received.
RESULT fail protocol.app_min_send 
RESULT fail network.ntp.support 
RESULT pass connection.dhcp_long ARP packets received.
RESULT pass connection.min_send ARP packets received. Other packets received.
RESULT info communication.type.broadcast Unicast packets received.
RESULT fail protocol.app_min_send 
RESULT fail network.ntp.support 
RESULT pass connection.dhcp_long ARP packets received.
RESULT pass connection.min_send ARP packets received. Other packets received.
RESULT info communication.type.broadcast Broadcast packets received. Unicast packets received.
RESULT pass protocol.app_min_send Application packets received.
RESULT pass network.ntp.support NTP packets received.
dhcp requests 2 2
01: ['01:macoui:1', '01:nmap:1']
02: ['02:hold:TimeoutError', '02:nmap:1', '02:tls:1']
03: []
ctrl-br.flows
ctrl-br.ofctl
ext-ovs.flows
ext-ovs.ofctl
pri.flows
pri.ofctl
sec.flows
sec.ofctl
port-01 module_config modules
{
  "bacext": {
    "enabled": true
  },
  "brute": {
    "enabled": true
  },
  "dhcp": {
    "timeout_sec": 120
  },
  "discover": {
    "enabled": true
  },
  "hold": {
    "enabled": false
  },
  "macoui": {
    "enabled": true
  },
  "network": {
    "enabled": true
  },
  "nmap": {
    "enabled": true
  },
  "pass": {
    "enabled": true
  },
  "password": {
    "enabled": true
  },
  "switch": {
    "enabled": true,
    "poe": {
      "enabled": true
    }
  },
  "tls": {
    "enabled": true
  },
  "typeconf": {
    "enabled": false
  },
  "udmi": {
    "enabled": true
  }
}
port-02 module_config modules
{
  "bacext": {
    "enabled": true
  },
  "brute": {
    "enabled": true
  },
  "dhcp": {
    "timeout_sec": 120
  },
  "hold": {
    "enabled": true
  },
  "macoui": {
    "enabled": false,
    "timeout_sec": 1
  },
  "network": {
    "enabled": true
  },
  "nmap": {
    "enabled": true
  },
  "pass": {
    "enabled": false
  },
  "password": {
    "enabled": true
  },
  "switch": {
    "enabled": true
  },
  "tls": {
    "enabled": true
  },
  "udmi": {
    "enabled": true
  }
}
    SNAKE!         ____
                .'`_ o `;__,
       .       .'.'` '---'  '
       .`-...-'.'
        `-...-'
   LIZARD!              )/_
             _.--..---"-,--c_
        \L..'           ._O__)_
,-.     _.+  _  \..--( /
  `\.-''__.-' \ (     \_
    `'''       `\__   /\
                ')
Redacted docs diff
No report diff
 M misc/docker_images.txt
 M testing/test_base.out
01: ['01:ping:Exception']
02: ['02:ping:ValueError']
03: ['03:nmap:1', '03:ping:Exception']
Done with tests<|MERGE_RESOLUTION|>--- conflicted
+++ resolved
@@ -24,7 +24,6 @@
 RESULT skip security.passwords.https Could not lookup password info for mac-key 9a:02:57:1e:8f:01
 RESULT skip security.passwords.telnet Could not lookup password info for mac-key 9a:02:57:1e:8f:01
 RESULT skip security.passwords.ssh Could not lookup password info for mac-key 9a:02:57:1e:8f:01
-<<<<<<< HEAD
 RESULT fail security.passwords.http Default passwords has not been changed
 RESULT fail security.passwords.https Default passwords has not been changed
 RESULT fail security.passwords.telnet Default passwords has not been changed
@@ -33,16 +32,6 @@
 RESULT pass security.passwords.https  Default passwords have been changed
 RESULT pass security.passwords.telnet  Default passwords have been changed
 RESULT pass security.passwords.ssh Default passwords have been changed
-=======
-RESULT fail security.passwords.http Default password has not been changed
-RESULT fail security.passwords.https Default password has not been changed
-RESULT fail security.passwords.telnet Default password has not been changed
-RESULT fail security.passwords.ssh Default password has not been changed
-RESULT pass security.passwords.http Default password has been changed
-RESULT pass security.passwords.https Default password has been changed
-RESULT pass security.passwords.telnet Default password has been changed
-RESULT pass security.passwords.ssh Default password has been changed
->>>>>>> 62da1891
 RESULT skip security.firmware Could not retrieve a firmware version with nmap. Check bacnet port.
 RESULT pass security.firmware version found: ?\xFF\xFF\x19,>u\x08\x00no
 RESULT pass connection.dhcp_long ARP packets received.
