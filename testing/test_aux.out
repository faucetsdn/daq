Running testing/test_aux.sh
Aux Tests
Lint checks
check_style exit code 0
Extended tests
RESULT skip protocol.bacnet.version Bacnet device not found.
RESULT skip protocol.bacnet.pic Bacnet device not found.
RESULT info protocol.bacnet.version Protocol version: 1
RESULT skip protocol.bacnet.pic Bacnet device not found. pics.csv not found in device_types/../aux/ directory
RESULT info protocol.bacnet.version Protocol version: 1
RESULT pass protocol.bacnet.pic
RESULT fail connection.mac_oui Manufacturer prefix not found!
RESULT pass connection.mac_oui
RESULT skip security.tls.v3
RESULT skip security.x509
RESULT fail security.tls.v3
RESULT fail security.x509
RESULT pass security.tls.v3
RESULT pass security.x509
RESULT skip security.passwords.http Port 80 is not open on target device.
RESULT skip security.passwords.https Port 443 is not open on target device.
RESULT skip security.passwords.telnet Port 23 is not open on target device.
RESULT skip security.passwords.ssh Port 22 is not open on target device.
RESULT fail security.passwords.http Default passwords have not been changed.
RESULT fail security.passwords.https Default passwords have not been changed.
RESULT fail security.passwords.telnet Default passwords have not been changed.
RESULT fail security.passwords.ssh Default passwords have not been changed.
RESULT pass security.passwords.http Default passwords have been changed.
RESULT pass security.passwords.https Default passwords have been changed.
RESULT pass security.passwords.telnet Default passwords have been changed.
RESULT pass security.passwords.ssh Default passwords have been changed.
RESULT skip security.firmware Could not retrieve a firmware version with nmap. Check bacnet port.
RESULT pass security.firmware version found: ?\xFF\xFF\x19,>u\x08\x00no
<<<<<<< HEAD
dhcp requests 1 1 1 1
=======
dhcp requests 1 1 0 1
>>>>>>> f2af4117
01: []
02: ['02:macoui:TimeoutError', '02:ping:TimeoutError']
03: []
arp.txt
dp_sec_port_1_acl.yaml
dp_sec_port_2_acl.yaml
dp_sec_port_3_acl.yaml
faucet.yaml
ip_addr.txt
pri.flows
pri.ofctl
route.txt
sec.flows
sec.ofctl
port-01 module_config modules
{
  "bacext": {
    "enabled": true
  },
  "brute": {
    "enabled": true
  },
  "discover": {
    "enabled": true
  },
  "hold": {
    "enabled": false
  },
  "ipaddr": {
    "timeout_sec": 300
  },
  "ipchange": {
    "enabled": false
  },
  "macoui": {
    "enabled": true
  },
  "network": {
    "enabled": true
  },
  "nmap": {
    "enabled": true
  },
  "pass": {
    "enabled": true
  },
  "password": {
    "enabled": true
  },
  "switch": {
    "enabled": true,
    "poe": {
      "enabled": true
    }
  },
  "tls": {
    "enabled": true
  },
  "typeconf": {
    "enabled": false
  },
  "udmi": {
    "enabled": true
  }
}
port-02 module_config modules
{
  "bacext": {
    "enabled": true
  },
  "brute": {
    "enabled": true
  },
  "hold": {
    "enabled": true
  },
  "ipaddr": {
    "timeout_sec": 300
  },
  "ipchange": {
    "enabled": false
  },
  "macoui": {
    "enabled": true,
    "timeout_sec": 1
  },
  "network": {
    "enabled": true
  },
  "nmap": {
    "enabled": true
  },
  "pass": {
    "enabled": false
  },
  "password": {
    "enabled": true
  },
  "switch": {
    "enabled": true
  },
  "tls": {
    "enabled": true
  },
  "udmi": {
    "enabled": true
  }
}
    SNAKE!         ____
                .'`_ o `;__,
       .       .'.'` '---'  '
       .`-...-'.'
        `-...-'
   LIZARD!              )/_
             _.--..---"-,--c_
        \L..'           ._O__)_
,-.     _.+  _  \..--( /
  `\.-''__.-' \ (     \_
    `'''       `\__   /\
                ')
Host: X.X.X.X ()	Status: Up
Host: X.X.X.X ()	Ports: 47808/open|filtered/udp//bacnet///	Ignored State: closed (3)
Redacted docs diff
No report diff
?? ovs_vsctl.txt
01: ['01:ping:Exception']
02: ['02:hold:Exception']
03: ['03:exception:terminated']
03: ['03:ping:ValueError']
inst/gw01/nodes/gw01/activate.log
inst/gw02/nodes/gw02/activate.log
inst/gw03/nodes/gw03/activate.log
inst/run-port-01/nodes/fail01/activate.log
inst/run-port-01/nodes/nmap01/activate.log
inst/run-port-01/nodes/pass01/activate.log
inst/run-port-01/nodes/ping01/activate.log
inst/run-port-02/nodes/fail02/activate.log
inst/run-port-02/nodes/hold02/activate.log
inst/run-port-02/nodes/nmap02/activate.log
inst/run-port-02/nodes/pass02/activate.log
inst/run-port-02/nodes/ping02/activate.log
inst/run-port-03/nodes/fail03/activate.log
inst/run-port-03/nodes/hold03/activate.log
inst/run-port-03/nodes/nmap03/activate.log
inst/run-port-03/nodes/pass03/activate.log
inst/run-port-03/nodes/ping03/activate.log
Done with tests<|MERGE_RESOLUTION|>--- conflicted
+++ resolved
@@ -31,11 +31,7 @@
 RESULT pass security.passwords.ssh Default passwords have been changed.
 RESULT skip security.firmware Could not retrieve a firmware version with nmap. Check bacnet port.
 RESULT pass security.firmware version found: ?\xFF\xFF\x19,>u\x08\x00no
-<<<<<<< HEAD
-dhcp requests 1 1 1 1
-=======
 dhcp requests 1 1 0 1
->>>>>>> f2af4117
 01: []
 02: ['02:macoui:TimeoutError', '02:ping:TimeoutError']
 03: []
