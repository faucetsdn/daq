Running testing/test_aux.sh
Aux Tests
RESULT pass base.startup.dhcp
RESULT skip base.switch.ping No local IP has been set, check system config
RESULT pass base.target.ping target reached
RESULT pass base.startup.ntp Correct NTP server address
RESULT skip base.startup.dns No dns traffic detected
RESULT skip base.startup.dhcp Using static ip 10.20.0.7
RESULT skip base.switch.ping No local IP has been set, check system config
RESULT pass base.target.ping target reached
RESULT fail base.startup.ntp Invalid NTP server address
RESULT fail base.startup.dns Invalid DNS server address
RESULT pass base.startup.dhcp
RESULT skip base.switch.ping No local IP has been set, check system config
RESULT pass base.target.ping target reached
RESULT skip base.startup.ntp No NTP traffic detected
RESULT pass base.startup.dns Correct DNS server address
RESULT skip protocol.bacnet.version Bacnet device not found.
RESULT fail protocol.bacnet.pic PICS file defined however a BACnet device was not found.
RESULT info protocol.bacnet.version Protocol version: 1
RESULT skip protocol.bacnet.pic BACnet device found, but pics.csv not found in device type directory.
RESULT info protocol.bacnet.version Protocol version: 1
RESULT pass protocol.bacnet.pic The devices matches the PICS
RESULT skip security.tls.v1 IOException unable to connect to server
RESULT skip security.tls.v1.x509 IOException unable to connect to server
RESULT skip security.tls.v1_2 IOException unable to connect to server
RESULT skip security.tls.v1_2.x509 IOException unable to connect to server
RESULT skip security.tls.v1_3 IOException unable to connect to server
RESULT skip security.tls.v1_3.x509 IOException unable to connect to server
RESULT fail security.tls.v1 Certificate is expired.
RESULT fail security.tls.v1.x509 Certificate is expired.
RESULT fail security.tls.v1_2 Certificate is expired.
RESULT fail security.tls.v1_2.x509 Certificate is expired.
RESULT fail security.tls.v1_3 Certificate could not be validated.
RESULT fail security.tls.v1_3.x509 Certificate could not be validated.
RESULT pass security.tls.v1 Certificate active for current date and public key length > 2048.
RESULT pass security.tls.v1.x509 Certificate active for current date and public key length > 2048.
RESULT pass security.tls.v1_2 Certificate active for current date and public key length > 2048.
RESULT pass security.tls.v1_2.x509 Certificate active for current date and public key length > 2048.
RESULT pass security.tls.v1_3 Certificate active for current date and public key length > 2048.
RESULT pass security.tls.v1_3.x509 Certificate active for current date and public key length > 2048.
RESULT skip security.passwords.http Port 80 not open on target device.
RESULT skip security.passwords.https Port 443 not open on target device.
RESULT skip security.passwords.ssh Port 22 not open on target device.
RESULT skip security.passwords.telnet Port 23 not open on target device.
RESULT fail security.passwords.http Was able to brute force using dictionary.
RESULT fail security.passwords.https Was able to brute force using dictionary.
RESULT fail security.passwords.ssh Was able to brute force using dictionary.
RESULT fail security.passwords.telnet Was able to brute force using dictionary.
RESULT pass security.passwords.http Was not able to brute force using dictionary.
RESULT pass security.passwords.https Was not able to brute force using dictionary.
RESULT pass security.passwords.ssh Was not able to brute force using dictionary.
RESULT pass security.passwords.telnet Was not able to brute force using dictionary.
RESULT skip security.firmware Could not retrieve a firmware version with nmap. Check bacnet port.
RESULT pass security.firmware version found: ?\xFF\xFF\x19,>u\x08\x00no
RESULT pass connection.network.dhcp_short DHCP request received.
<<<<<<< HEAD
RESULT pass connection.network.dhcp_long DHCP request received after lease expiry.
RESULT fail connection.network.dhcp_short No DHCP request received.
RESULT fail connection.network.dhcp_long No DHCP request received after lease expiry.
=======
RESULT fail connection.network.dhcp_short No DHCP request received.
>>>>>>> 62125c56
RESULT pass connection.min_send ARP packets received. Data packets were sent at a frequency of less than 5 minutes
RESULT info communication.type.broadcast Broadcast packets received. Unicast packets received.
RESULT pass connection.network.ntp_support Using NTPv4.
RESULT pass connection.network.ntp_update Device clock synchronized.
RESULT fail connection.mac_oui Manufacturer prefix not found!
RESULT pass connection.min_send ARP packets received. Data packets were sent at a frequency of less than 5 minutes
RESULT info communication.type.broadcast Broadcast packets received. Unicast packets received.
RESULT fail connection.network.ntp_support Not using NTPv4.
RESULT fail connection.network.ntp_update Device clock not synchronized with local NTP server.
RESULT pass connection.mac_oui Manufacturer: Google found for address 3c:5a:b4:1e:8f:0b
RESULT pass connection.min_send ARP packets received. Data packets were sent at a frequency of less than 5 minutes
RESULT info communication.type.broadcast Broadcast packets received. Unicast packets received.
RESULT skip connection.network.ntp_support No NTP packets received.
RESULT skip connection.network.ntp_update Not enough NTP packets received.
RESULT pass connection.mac_oui Manufacturer: Google found for address 3c:5a:b4:1e:8f:0a
<<<<<<< HEAD
dhcp requests 1 0 1 1
=======
dhcp requests 1 1 1 0
>>>>>>> 62125c56
3c5ab41e8f0a: []
3c5ab41e8f0b: ['3c5ab41e8f0b:ipaddr:TimeoutError', '3c5ab41e8f0b:ping:TimeoutError']
9a02571e8f01: []
arp.txt
dp_port_acls.yaml
dp_sec_port_1_acl.yaml
dp_sec_port_2_acl.yaml
dp_sec_port_3_acl.yaml
faucet.log
faucet.yaml
finish.out
ip_addr.txt
ovs_vsctl.txt
pri.flows
pri.ofctl
route.txt
sec.flows
sec.ofctl
port-01 module_config modules
{
  "bacext": {
    "enabled": true
  },
  "brute": {
    "enabled": true
  },
  "dhcp": {
    "enabled": true
  },
  "discover": {
    "enabled": true
  },
  "hold": {
    "enabled": false
  },
  "ipaddr": {
    "dhcp_ranges": [
      {
        "end": "192.168.255.254",
        "prefix_length": 16,
        "start": "192.168.0.1"
      },
      {
        "end": "10.255.255.254",
        "prefix_length": 8,
        "start": "10.0.0.1"
      },
      {
        "end": "172.31.255.254",
        "prefix_length": 12,
        "start": "172.16.0.1"
      }
    ],
    "enabled": true,
    "port_flap_timeout_sec": 20,
    "timeout_sec": 2000
  },
  "manual": {
    "enabled": true
  },
  "network": {
    "enabled": true
  },
  "nmap": {
    "enabled": true
  },
  "pass": {
    "enabled": true
  },
  "password": {
    "dictionary_dir": "resources/faux",
    "enabled": true
  },
  "ssh": {
    "enabled": false
  },
  "switch": {
    "enabled": true,
    "poe": {
      "enabled": true
    }
  },
  "tls": {
    "enabled": true
  },
  "typeconf": {
    "enabled": false
  },
  "udmi": {
    "enabled": true
  }
}
port-02 module_config modules
{
  "bacext": {
    "enabled": true
  },
  "brute": {
    "enabled": true
  },
  "dhcp": {
    "enabled": true
  },
  "hold": {
    "enabled": true
  },
  "ipaddr": {
    "dhcp_ranges": [
      {
        "end": "192.168.255.254",
        "prefix_length": 16,
        "start": "192.168.0.1"
      },
      {
        "end": "10.255.255.254",
        "prefix_length": 8,
        "start": "10.0.0.1"
      },
      {
        "end": "172.31.255.254",
        "prefix_length": 12,
        "start": "172.16.0.1"
      }
    ],
    "enabled": true,
    "port_flap_timeout_sec": 20,
    "timeout_sec": 1
  },
  "manual": {
    "enabled": true
  },
  "network": {
    "enabled": true
  },
  "nmap": {
    "enabled": true
  },
  "pass": {
    "enabled": false
  },
  "password": {
    "dictionary_dir": "resources/faux",
    "enabled": true
  },
  "ssh": {
    "enabled": false
  },
  "switch": {
    "enabled": true
  },
  "tls": {
    "enabled": true
  },
  "udmi": {
    "enabled": true
  }
}
    SNAKE!         ____
                .'`_ o `;__,
       .       .'.'` '---'  '
       .`-...-'.'
        `-...-'
   LIZARD!              )/_
             _.--..---"-,--c_
        \L..'           ._O__)_
,-.     _.+  _  \..--( /
  `\.-''__.-' \ (     \_
    `'''       `\__   /\
                ')
Host: X.X.X.X () Status: Up
Host: X.X.X.X () Ports: 47808/closed/udp//bacnet/// 
Host: X.X.X.X () Status: Up
Host: X.X.X.X () Ports: 10000/open/tcp//snet-sensor-mgmt?/// 
Redacted docs diff
No report diff
9a02571e8f01: ['9a02571e8f01:ping:Exception']
9a02571e8f02: ['9a02571e8f02:hold:Exception']
9a02571e8f03: ['9a02571e8f03:hold:DaqException', '9a02571e8f03:ping:ValueError']
Enough port disconnects: 1
9a02571e8f00: ['9a02571e8f00:hold:DaqException']
Done with tests<|MERGE_RESOLUTION|>--- conflicted
+++ resolved
@@ -54,13 +54,9 @@
 RESULT skip security.firmware Could not retrieve a firmware version with nmap. Check bacnet port.
 RESULT pass security.firmware version found: ?\xFF\xFF\x19,>u\x08\x00no
 RESULT pass connection.network.dhcp_short DHCP request received.
-<<<<<<< HEAD
 RESULT pass connection.network.dhcp_long DHCP request received after lease expiry.
 RESULT fail connection.network.dhcp_short No DHCP request received.
 RESULT fail connection.network.dhcp_long No DHCP request received after lease expiry.
-=======
-RESULT fail connection.network.dhcp_short No DHCP request received.
->>>>>>> 62125c56
 RESULT pass connection.min_send ARP packets received. Data packets were sent at a frequency of less than 5 minutes
 RESULT info communication.type.broadcast Broadcast packets received. Unicast packets received.
 RESULT pass connection.network.ntp_support Using NTPv4.
@@ -76,11 +72,7 @@
 RESULT skip connection.network.ntp_support No NTP packets received.
 RESULT skip connection.network.ntp_update Not enough NTP packets received.
 RESULT pass connection.mac_oui Manufacturer: Google found for address 3c:5a:b4:1e:8f:0a
-<<<<<<< HEAD
-dhcp requests 1 0 1 1
-=======
 dhcp requests 1 1 1 0
->>>>>>> 62125c56
 3c5ab41e8f0a: []
 3c5ab41e8f0b: ['3c5ab41e8f0b:ipaddr:TimeoutError', '3c5ab41e8f0b:ping:TimeoutError']
 9a02571e8f01: []
