--- conflicted
+++ resolved
@@ -10,14 +10,6 @@
 RESULT pass protocol.bacnet.pic The devices matches the PICS
 RESULT fail connection.mac_oui Manufacturer prefix not found!
 RESULT pass connection.mac_oui Manufacturer: Google found for address 3c:5a:b4:1e:8f:0a
-<<<<<<< HEAD
-RESULT skip security.tls.v3
-RESULT skip security.x509
-RESULT fail security.tls.v3
-RESULT fail security.x509
-RESULT pass security.tls.v3
-RESULT pass security.x509
-=======
 RESULT skip security.tls.v1 IOException unable to connect to server
 RESULT skip security.tls.v1.x509 IOException unable to connect to server
 RESULT skip security.tls.v1_2 IOException unable to connect to server
@@ -36,7 +28,6 @@
 RESULT pass security.tls.v1_2.x509 Certificate active for current date and public key length > 2048.
 RESULT pass security.tls.v1_3 Certificate active for current date and public key length > 2048.
 RESULT pass security.tls.v1_3.x509 Certificate active for current date and public key length > 2048.
->>>>>>> 4f9fc8ac
 RESULT skip security.passwords.http Port 80 is not open on target device.
 RESULT skip security.passwords.https Port 443 is not open on target device.
 RESULT skip security.passwords.telnet Port 23 is not open on target device.
