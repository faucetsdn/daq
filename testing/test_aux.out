--- conflicted
+++ resolved
@@ -5,23 +5,11 @@
 RESULT skip protocol.bacnet.version Bacnet device not found.
 RESULT fail protocol.bacnet.pic PICS file defined however a BACnet device was not found.
 RESULT info protocol.bacnet.version Protocol version: 1
-<<<<<<< HEAD
-RESULT skip protocol.bacnet.pic Bacnet device not found.
-=======
 RESULT skip protocol.bacnet.pic BACnet device found, but pics.csv not found in device type directory.
->>>>>>> fcb041ee
 RESULT info protocol.bacnet.version Protocol version: 1
 RESULT pass protocol.bacnet.pic The devices matches the PICS
 RESULT fail connection.mac_oui Manufacturer prefix not found!
 RESULT pass connection.mac_oui Manufacturer: Google found for address 3c:5a:b4:1e:8f:0a
-<<<<<<< HEAD
-RESULT skip security.tls.v3
-RESULT skip security.x509
-RESULT fail security.tls.v3
-RESULT fail security.x509
-RESULT pass security.tls.v3
-RESULT pass security.x509
-=======
 RESULT skip security.tls.v1 IOException unable to connect to server
 RESULT skip security.tls.v1.x509 IOException unable to connect to server
 RESULT skip security.tls.v1_2 IOException unable to connect to server
@@ -40,7 +28,6 @@
 RESULT pass security.tls.v1_2.x509 Certificate active for current date and public key length > 2048.
 RESULT pass security.tls.v1_3 Certificate active for current date and public key length > 2048.
 RESULT pass security.tls.v1_3.x509 Certificate active for current date and public key length > 2048.
->>>>>>> fcb041ee
 RESULT skip security.passwords.http Port 80 is not open on target device.
 RESULT skip security.passwords.https Port 443 is not open on target device.
 RESULT skip security.passwords.telnet Port 23 is not open on target device.
@@ -181,11 +168,7 @@
 Host: X.X.X.X ()	Status: Up
 Host: X.X.X.X ()	Ports: 47808/closed/udp//bacnet///	Ignored State: closed (3)
 Redacted docs diff
-<<<<<<< HEAD
-?? ovs_vsctl.txt
-=======
 No report diff
->>>>>>> fcb041ee
 01: ['01:ping:Exception']
 02: ['02:hold:Exception']
 03: ['03:hold:DaqException', '03:ping:ValueError']
