Running testing/test_aux.sh
Aux Tests
RESULT pass base.startup.dhcp
RESULT skip base.switch.ping No local IP has been set, check system config
RESULT pass base.target.ping target reached
RESULT pass base.startup.ntp Correct NTP server address
RESULT skip base.startup.dns No dns traffic detected
RESULT skip base.startup.dhcp Using static ip 10.20.0.7
RESULT skip base.switch.ping No local IP has been set, check system config
RESULT pass base.target.ping target reached
RESULT fail base.startup.ntp Invalid NTP server address
RESULT fail base.startup.dns Invalid DNS server address
RESULT pass base.startup.dhcp
RESULT skip base.switch.ping No local IP has been set, check system config
RESULT pass base.target.ping target reached
RESULT skip base.startup.ntp No NTP traffic detected
RESULT pass base.startup.dns Correct DNS server address
RESULT skip protocol.bacnet.version Bacnet device not found.
RESULT fail protocol.bacnet.pic PICS file defined however a BACnet device was not found.
RESULT info protocol.bacnet.version Protocol version: 1
RESULT skip protocol.bacnet.pic BACnet device found, but pics.csv not found in device type directory.
RESULT info protocol.bacnet.version Protocol version: 1
RESULT pass protocol.bacnet.pic The devices matches the PICS
RESULT skip security.tlsv1.server IOException unable to connect to server.
RESULT skip security.tlsv1_2.client No client initiated TLS communication detected
RESULT skip security.tlsv1_2.server IOException unable to connect to server.
RESULT skip security.tlsv1_3.client No client initiated TLS communication detected
RESULT skip security.tlsv1_3.server IOException unable to connect to server.
RESULT fail security.tlsv1.server Certificate is expired. Certificate has not been signed by a CA.
RESULT pass security.tlsv1_2.client Client/Server completed handshake and ECDH/ECDSA supported ciphers.
RESULT fail security.tlsv1_2.server Certificate is expired. Certificate has not been signed by a CA.
RESULT pass security.tlsv1_3.client Client/Server completed handshake and ECDH/ECDSA supported ciphers.
RESULT fail security.tlsv1_3.server Certificate is expired. Certificate has not been signed by a CA.
RESULT fail security.tlsv1.server Certificate has not been signed by a CA. Cipher Valid.
RESULT pass security.tlsv1_2.client Client/Server completed handshake and ECDH/ECDSA supported ciphers.
RESULT fail security.tlsv1_2.server Certificate has not been signed by a CA. Cipher Valid.
RESULT pass security.tlsv1_3.client Client/Server completed handshake and ECDH/ECDSA supported ciphers.
RESULT fail security.tlsv1_3.server Certificate has not been signed by a CA.
RESULT skip security.passwords.http Port 80 not open on target device.
RESULT skip security.passwords.https Port 443 not open on target device.
RESULT skip security.passwords.ssh Port 22 not open on target device.
RESULT skip security.passwords.telnet Port 23 not open on target device.
RESULT fail security.passwords.http Was able to brute force using dictionary.
RESULT fail security.passwords.https Was able to brute force using dictionary.
RESULT fail security.passwords.ssh Was able to brute force using dictionary.
RESULT fail security.passwords.telnet Was able to brute force using dictionary.
RESULT pass security.passwords.http Was not able to brute force using dictionary.
RESULT pass security.passwords.https Was not able to brute force using dictionary.
RESULT pass security.passwords.ssh Was not able to brute force using dictionary.
RESULT pass security.passwords.telnet Was not able to brute force using dictionary.
RESULT skip security.firmware Could not retrieve a firmware version with nmap. Check bacnet port.
RESULT pass security.firmware version found: ?\xFF\xFF\x19,>u\x08\x00no
RESULT pass connection.min_send ARP packets received. Data packets were sent at a frequency of less than 5 minutes
RESULT info communication.type.broadcast Broadcast packets received. Unicast packets received.
RESULT pass connection.network.ntp_support Using NTPv4.
RESULT pass connection.network.ntp_update Device clock synchronized.
RESULT fail connection.mac_oui Manufacturer prefix not found!
RESULT skip connection.dns.hostname_connect Device did not send any DNS requests
RESULT pass connection.min_send ARP packets received. Data packets were sent at a frequency of less than 5 minutes
RESULT info communication.type.broadcast Broadcast packets received. Unicast packets received.
RESULT fail connection.network.ntp_support Not using NTPv4.
RESULT fail connection.network.ntp_update Device clock not synchronized with local NTP server.
RESULT pass connection.mac_oui Manufacturer: Google found for address 3c:5a:b4:1e:8f:0b
RESULT fail connection.dns.hostname_connect Device sent DNS requests to servers other than the DHCP provided server
RESULT pass connection.min_send ARP packets received. Data packets were sent at a frequency of less than 5 minutes
RESULT info communication.type.broadcast Broadcast packets received. Unicast packets received.
RESULT skip connection.network.ntp_support No NTP packets received.
RESULT skip connection.network.ntp_update Not enough NTP packets received.
RESULT pass connection.mac_oui Manufacturer: Google found for address 3c:5a:b4:1e:8f:0a
<<<<<<< HEAD
RESULT pass connection.network.dhcp_short DHCP request received.
=======
RESULT pass connection.dns.hostname_connect Device sends DNS requests and resolves host names
>>>>>>> ee9c4209
dhcp requests 1 1 1 1
3c5ab41e8f0a: []
3c5ab41e8f0b: ['3c5ab41e8f0b:ipaddr:TimeoutError', '3c5ab41e8f0b:ping:TimeoutError']
9a02571e8f01: []
arp.txt
dp_port_acls.yaml
dp_sec_port_1_acl.yaml
dp_sec_port_2_acl.yaml
dp_sec_port_3_acl.yaml
faucet.log
faucet.yaml
finish.out
ip_addr.txt
ovs_vsctl.txt
pri.flows
pri.ofctl
route.txt
sec.flows
sec.ofctl
port-01 module_config modules
{
  "bacext": {
    "enabled": true
  },
  "brute": {
    "enabled": true
  },
  "discover": {
    "enabled": true
  },
  "hold": {
    "enabled": false
  },
  "ipaddr": {
    "dhcp_ranges": [
      {
        "end": "192.168.255.254",
        "prefix_length": 16,
        "start": "192.168.0.1"
      }
    ],
    "enabled": true,
    "port_flap_timeout_sec": 20,
    "timeout_sec": 0
  },
  "manual": {
    "enabled": true
  },
  "network": {
    "enabled": true
  },
  "nmap": {
    "enabled": true,
    "timeout_sec": 600
  },
  "pass": {
    "enabled": true
  },
  "password": {
    "dictionary_dir": "resources/faux",
    "enabled": true
  },
  "ssh": {
    "enabled": false
  },
  "switch": {
    "enabled": true,
    "poe": {
      "enabled": true
    }
  },
  "tls": {
    "ca_file": "CA_Faux.pem",
    "enabled": true
  },
  "typeconf": {
    "enabled": false
  },
  "udmi": {
    "enabled": true
  }
}
port-02 module_config modules
{
  "bacext": {
    "enabled": true
  },
  "brute": {
    "enabled": true
  },
  "hold": {
    "enabled": true
  },
  "ipaddr": {
    "dhcp_ranges": [
      {
        "end": "192.168.255.254",
        "prefix_length": 16,
        "start": "192.168.0.1"
      }
    ],
    "enabled": true,
    "port_flap_timeout_sec": 20,
<<<<<<< HEAD
    "timeout_sec": 1
=======
    "timeout_sec": 0
>>>>>>> ee9c4209
  },
  "manual": {
    "enabled": true
  },
  "network": {
    "enabled": true
  },
  "nmap": {
    "enabled": true,
    "timeout_sec": 600
  },
  "pass": {
    "enabled": false
  },
  "password": {
    "dictionary_dir": "resources/faux",
    "enabled": true
  },
  "ssh": {
    "enabled": false
  },
  "switch": {
    "enabled": true
  },
  "tls": {
    "ca_file": "CA_Faux.pem",
    "enabled": true
  },
  "udmi": {
    "enabled": true
  }
}
    SNAKE!         ____
                .'`_ o `;__,
       .       .'.'` '---'  '
       .`-...-'.'
        `-...-'
   LIZARD!              )/_
             _.--..---"-,--c_
        \L..'           ._O__)_
,-.     _.+  _  \..--( /
  `\.-''__.-' \ (     \_
    `'''       `\__   /\
                ')
Host: X.X.X.X () Status: Up
Host: X.X.X.X () Ports: 47808/closed/udp//bacnet///
Host: X.X.X.X () Status: Up
Host: X.X.X.X () Ports: 10000/open/tcp//snet-sensor-mgmt?///
Redacted docs diff
No report diff
9a02571e8f01: ['9a02571e8f01:ping:Exception']
9a02571e8f02: ['9a02571e8f02:hold:Exception']
9a02571e8f03: ['9a02571e8f03:hold:DaqException', '9a02571e8f03:ping:ValueError']
Enough port disconnects: 1
9a02571e8f00: ['9a02571e8f00:hold:DaqException']
Done with tests<|MERGE_RESOLUTION|>--- conflicted
+++ resolved
@@ -67,11 +67,8 @@
 RESULT skip connection.network.ntp_support No NTP packets received.
 RESULT skip connection.network.ntp_update Not enough NTP packets received.
 RESULT pass connection.mac_oui Manufacturer: Google found for address 3c:5a:b4:1e:8f:0a
-<<<<<<< HEAD
+RESULT pass connection.dns.hostname_connect Device sends DNS requests and resolves host names
 RESULT pass connection.network.dhcp_short DHCP request received.
-=======
-RESULT pass connection.dns.hostname_connect Device sends DNS requests and resolves host names
->>>>>>> ee9c4209
 dhcp requests 1 1 1 1
 3c5ab41e8f0a: []
 3c5ab41e8f0b: ['3c5ab41e8f0b:ipaddr:TimeoutError', '3c5ab41e8f0b:ping:TimeoutError']
@@ -175,11 +172,7 @@
     ],
     "enabled": true,
     "port_flap_timeout_sec": 20,
-<<<<<<< HEAD
-    "timeout_sec": 1
-=======
     "timeout_sec": 0
->>>>>>> ee9c4209
   },
   "manual": {
     "enabled": true
