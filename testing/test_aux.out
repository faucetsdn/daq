--- conflicted
+++ resolved
@@ -22,32 +22,10 @@
 RESULT pass security.x509
 RESULT skip security.firmware Could not retrieve a firmware version with nmap. Check bacnet port.
 RESULT pass security.firmware version found: ?\xFF\xFF\x19,>u\x08\x00no
-<<<<<<< HEAD
 dhcp requests 2 3
 01: ['01:macoui:1', '01:nmap:1']
 02: ['02:hold:TimeoutError', '02:nmap:1', '02:tls:1']
 03: []
-=======
-RESULT pass connection.dhcp_long ARP packets received.
-RESULT pass connection.min_send ARP packets received. Other packets received.
-RESULT info communication.type.broadcast Broadcast packets received.
-RESULT fail protocol.app_min_send 
-RESULT fail network.ntp.support 
-RESULT pass connection.dhcp_long ARP packets received.
-RESULT pass connection.min_send ARP packets received. Other packets received.
-RESULT info communication.type.broadcast Unicast packets received.
-RESULT fail protocol.app_min_send 
-RESULT fail network.ntp.support 
-RESULT pass connection.dhcp_long ARP packets received.
-RESULT pass connection.min_send ARP packets received. Other packets received.
-RESULT info communication.type.broadcast Broadcast packets received. Unicast packets received.
-RESULT pass protocol.app_min_send Application packets received.
-RESULT pass network.ntp.support NTP packets received.
-dhcp requests 1 1 1 1
-01: ['01:brute:1', '01:macoui:1']
-02: ['02:hold:TimeoutError', '02:macoui:TimeoutError', '02:nmap:1', '02:tls:1']
-03: ['03:hold:DaqException', '03:nmap:1']
->>>>>>> a7ba8af1
 ctrl-br.flows
 ctrl-br.ofctl
 ext-ovs.flows
@@ -158,14 +136,7 @@
                 ')
 Redacted docs diff
 No report diff
-<<<<<<< HEAD
- M docs/device_report.md
- M misc/docker_images.txt
- M misc/host_tests.conf
- M subset/network/build.conf
-=======
 01: ['01:ping:Exception']
 02: ['02:ping:ValueError']
 03: ['03:ping:Exception']
->>>>>>> a7ba8af1
 Done with tests