#!/bin/bash

source testing/test_preamble.sh

# num of devices need to less than 10
NUM_DEVICES=9
RUN_LIMIT=20
# num of timeout devices need to be less or equal to num dhcp devices
NUM_NO_DHCP_DEVICES=4
NUM_TIMEOUT_DEVICES=1

# Extended DHCP tests
NUM_IPADDR_TEST_DEVICES=1
NUM_IPADDR_TEST_TIMEOUT_DEVICES=1

echo Many Tests >> $TEST_RESULTS

echo source config/system/default.yaml > local/system.conf

echo monitor_scan_sec=5 >> local/system.conf
echo switch_setup.uplink_port=$((NUM_DEVICES+1)) >> local/system.conf
echo gcp_cred=$gcp_cred >> local/system.conf
echo dhcp_lease_time=120s >> local/system.conf
echo host_tests=config/modules/many.conf >> local/system.conf

for iface in $(seq 1 $NUM_DEVICES); do
    xdhcp=""
    intf_mac="9a02571e8f0$iface"
    mkdir -p local/site/mac_addrs/$intf_mac
    if [[ $iface -le $NUM_NO_DHCP_DEVICES ]]; then
        ip="10.20.255.$((iface+5))"
        xdhcp="xdhcp=$ip opendns ntp_fail"
        if [[ $iface -gt $NUM_TIMEOUT_DEVICES ]]; then
            #Install site specific configs for xdhcp ips
            cat <<EOF > local/site/mac_addrs/$intf_mac/module_config.json
    {
        "static_ip": "$ip",
        "modules": {
<<<<<<< HEAD
          "ipaddr": {
            "enabled": false
          }
=======
            "ipaddr": {
              "enabled": false
            }
>>>>>>> 5f6240b8
        }
    }
EOF
        else
            cat <<EOF > local/site/mac_addrs/$intf_mac/module_config.json
    {
        "modules": {
            "ipaddr": {
              "timeout_sec": 320
            }
        }
    }
EOF
        fi
    elif [[ $iface -le $((NUM_NO_DHCP_DEVICES + NUM_IPADDR_TEST_DEVICES)) ]]; then
        if [[ $iface -le $((NUM_NO_DHCP_DEVICES + NUM_IPADDR_TEST_TIMEOUT_DEVICES)) ]]; then
            cat <<EOF > local/site/mac_addrs/$intf_mac/module_config.json
    {
        "modules": {
            "ipaddr": {
                "enabled": true,
                "port_flap_timeout_sec": 20,
                "timeout_sec": 1
            }
        }
    }
EOF
        else
            cat <<EOF > local/site/mac_addrs/$intf_mac/module_config.json
    {
        "modules": {
            "ipaddr": {
                "enabled": true,
                "port_flap_timeout_sec": 20
            }
        }
    }
EOF
        fi
    fi
    echo interfaces.faux-$iface.opts=$xdhcp >> local/system.conf
done

echo DAQ stress test | tee -a $TEST_RESULTS

start_time=`date -u -Isec`
cmd/run -b run_limit=$RUN_LIMIT settle_sec=0 dhcp_lease_time=120s
end_time=`date -u -Isec --date="+5min"` # Adding additional time to account for slower cloud function calls for updating timestamp.

cat inst/result.log
results=$(fgrep [] inst/result.log | wc -l)
timeouts=$(fgrep "ipaddr:TimeoutError" inst/result.log | wc -l)
ipaddr_timeouts=$(fgrep "ipaddr:TimeoutError" inst/result.log | wc -l)
ip_notifications=$(fgrep "ip notification" inst/run-*/nodes/ipaddr*/tmp/activate.log | wc -l)
alternate_subnet_ip=$(fgrep "ip notification 192.168" inst/run-*/nodes/ipaddr*/tmp/activate.log | wc -l)

cat inst/run-*/scans/ip_triggers.txt
static_ips=$(fgrep nope inst/run-*/scans/ip_triggers.txt | wc -l)
ntp_traffic=$(fgrep "RESULT fail base.startup.ntp" inst/run-*/nodes/ping*/tmp/result_lines.txt | wc -l)
dns_traffic=$(fgrep "RESULT fail base.startup.dns" inst/run-*/nodes/ping*/tmp/result_lines.txt | wc -l)

more inst/run-*/nodes/ping*/activate.log | cat
more inst/run-*/nodes/ipaddr*/tmp/activate.log | cat

echo Found $results clean runs, $timeouts timeouts, and $static_ips static_ips.
echo ipaddr had $ip_notifications notifications and $ipaddr_timeouts timeouts.

# This is broken -- should have many more results available!
echo Enough results: $((results >= 5*RUN_LIMIT/10)) | tee -a $TEST_RESULTS

# $timeouts should strictly equal $NUM_TIMEOUT_DEVICES when dhcp step is fixed.
echo Enough DHCP timeouts: $((timeouts >= NUM_TIMEOUT_DEVICES)) | tee -a $TEST_RESULTS
echo Enough static ips: $((static_ips >= (NUM_NO_DHCP_DEVICES - NUM_TIMEOUT_DEVICES))) | tee -a $TEST_RESULTS
echo Found NTP and DNS traffic for static ip devices: $((ntp_traffic > 0)) $((dns_traffic > 0)) | tee -a $TEST_RESULTS

echo Enough ipaddr tests: $((ip_notifications >= (NUM_IPADDR_TEST_DEVICES - NUM_IPADDR_TEST_TIMEOUT_DEVICES) * 2 )) | tee -a $TEST_RESULTS
echo Enough alternate subnet ips: $((alternate_subnet_ip >= (NUM_IPADDR_TEST_DEVICES - NUM_IPADDR_TEST_TIMEOUT_DEVICES) )) | tee -a $TEST_RESULTS
echo Enough ipaddr timeouts: $((ipaddr_timeouts >= NUM_IPADDR_TEST_TIMEOUT_DEVICES)) | tee -a $TEST_RESULTS

combine_cmd="bin/combine_reports device=9a:02:57:1e:8f:05 from_time=$start_time to_time=$end_time count=2"
echo $combine_cmd
$combine_cmd

cat inst/reports/combo_*.md

redact < docs/soak_report.md > out/redacted_soak.md
redact < inst/reports/combo_*.md > out/redacted_many.md
echo Redacted soak diff | tee -a $TEST_RESULTS
(diff out/redacted_soak.md out/redacted_many.md && echo No soak report diff) \
    | tee -a $TEST_RESULTS

if [ -f "$gcp_cred" ]; then
    mv inst/reports/combo_*.md out/report_local.md
    echo '******Local reports******'
    ls -l inst/reports/report_9a02571e8f05*.md
    echo '*************************'

    daq_run_id=$(< inst/daq_run_id.txt)
    echo Pulling reports from gcp for daq RUN id $daq_run_id
    gcp_extras="daq_run_id=$daq_run_id from_gcp=true"
    echo $combine_cmd $gcp_extras
    $combine_cmd $gcp_extras
    echo GCP results diff | tee -a $GCP_RESULTS
    diff inst/reports/combo_*.md out/report_local.md | tee -a $GCP_RESULTS
fi

echo Done with many | tee -a $TEST_RESULTS<|MERGE_RESOLUTION|>--- conflicted
+++ resolved
@@ -36,15 +36,9 @@
     {
         "static_ip": "$ip",
         "modules": {
-<<<<<<< HEAD
-          "ipaddr": {
-            "enabled": false
-          }
-=======
             "ipaddr": {
               "enabled": false
             }
->>>>>>> 5f6240b8
         }
     }
 EOF
