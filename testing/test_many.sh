--- conflicted
+++ resolved
@@ -3,13 +3,8 @@
 source testing/test_preamble.sh
 
 NUM_DEVICES=8
-<<<<<<< HEAD
-RUN_LIMIT=10
-NO_DHCP_DEVICES=1
-=======
 RUN_LIMIT=12
 NUM_NO_DHCP_DEVICES=1
->>>>>>> 707b9796
 echo Many Tests >> $TEST_RESULTS
 
 echo source misc/system.conf > local/system.conf
@@ -25,11 +20,7 @@
 for iface in $(seq 1 $NUM_DEVICES); do
     ifaces=${ifaces},faux-$iface
     xdhcp=""
-<<<<<<< HEAD
-    if [[ iface -le $NO_DHCP_DEVICES ]]
-=======
     if [[ iface -le $NUM_NO_DHCP_DEVICES ]]
->>>>>>> 707b9796
     then
         xdhcp="xdhcp"
     fi
@@ -45,13 +36,7 @@
 timeouts=$(fgrep "dhcp:TimeoutError" inst/result.log | wc -l)
 echo Found $results successful runs.
 # This is broken -- should have many more results available!
-<<<<<<< HEAD
-echo Enough results $(($results >= 6 / 10 * $RUN_LIMIT)) | tee -a $TEST_RESULTS
-# $timeouts should strictly equal $NO_DHCP_DEVICES when dhcp step is fixed. 
-echo Enough DHCP timeouts $(($timeouts >= $NO_DHCP_DEVICES)) | tee -a $TEST_RESULTS
-=======
 echo Enough results: $(echo "print($results >= 6 / 10 * $RUN_LIMIT)" | python) | tee -a $TEST_RESULTS
 # $timeouts should strictly equal $NUM_NO_DHCP_DEVICES when dhcp step is fixed. 
 echo Enough DHCP timeouts: $(echo "print($timeouts >= $NUM_NO_DHCP_DEVICES)" | python) | tee -a $TEST_RESULTS
->>>>>>> 707b9796
 echo Done with tests | tee -a $TEST_RESULTS