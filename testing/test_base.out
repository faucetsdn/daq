Running testing/test_base.sh
Base Tests
%%%%%%%%%%%%%%%%%%%%%% Base tests
DAQ result code 1
9a02571e8f00: ['9a02571e8f00:hold:DaqException']
# Device 9a02571e8f00, XXX to XXX

Sample device description.
By default would be in local/site/ rather than resources/test_site/.

```
\|/          (__)
     `\------(oo)
       ||    (__)
       ||w--||     \|/
   \|/
```

## Report summary

Overall device result PASS

|Category|Result|
|---|---|
|Other|n/a|

|Expectation|pass|skip|
|---|---|---|
|Other|3|1|

|Result|Test|Category|Expectation|Notes|
|---|---|---|---|---|
|pass|base.startup.dhcp|Other|Other||
|skip|base.switch.ping|Other|Other|No local IP has been set, check system config|
|pass|base.target.ping|Other|Other|target reached|
|pass|security.ports.nmap|Other|Other|Only allowed ports found open.|


## Module pass


#### Module Config

|Attribute|Value|
|---|---|
|enabled|True|

## Module ping


#### Report

```
--------------------
Baseline ping test report

LOCAL_IP not configured, assuming no network switch

Done with basic connectivity tests

--------------------
base.startup.dhcp
--------------------
Check the base DHCP startup exchange
--------------------
See log above
--------------------
RESULT pass base.startup.dhcp

--------------------
base.switch.ping
--------------------
Attempt to ping access switch (if configured)
--------------------
See log above
--------------------
RESULT skip base.switch.ping No local IP has been set, check system config

--------------------
base.target.ping
--------------------
Attempt to ping the Device Under Test
--------------------
See log above
--------------------
RESULT pass base.target.ping target reached

```

## Module nmap


#### Report

```
--------------------
security.ports.nmap
--------------------
Automatic TCP/UDP port scan using nmap
--------------------
# Nmap 7.60 scan initiated XXX as: nmap -v -n -T5 -sT --host-timeout=4m --open -p1-1024 -oG /tmp/nmap.log X.X.X.X
# Ports scanned: TCP(1024;1-1024) UDP(0;) SCTP(0;) PROTOCOLS(0;)
# Nmap done at XXX -- 1 IP address (1 host up) scanned in XXX
No invalid ports found.
--------------------
RESULT pass security.ports.nmap Only allowed ports found open.

```

#### Module Config

|Attribute|Value|
|---|---|
|enabled|True|

## Module ipaddr


#### Module Config

|Attribute|Value|
|---|---|
|enabled|True|
|timeout_sec|900|
|port_flap_timeout_sec|20|
|dhcp_ranges|[{'start': 'X.X.X.X', 'end': '192.168.255.254', 'prefix_length': 16}]|

## Module hold


#### Exceptions

terminated

## Report complete

%%%%%%%%%%%%%%%%%%%%%% Telnet fail
DAQ result code 1
9a02571e8f00: ['9a02571e8f00:hold:DaqException']
|fail|security.ports.nmap|Other|Other|Some disallowed ports are open: 23|
security.ports.nmap
RESULT fail security.ports.nmap Some disallowed ports are open: 23
%%%%%%%%%%%%%%%%%%%%%% Default MUD
DAQ result code 0
9a02571e8f00: []
|pass|security.ports.nmap|Other|Other|Only allowed ports found open.|
security.ports.nmap
RESULT pass security.ports.nmap Only allowed ports found open.
%%%%%%%%%%%%%%%%%%%%%% External switch tests
<<<<<<< HEAD
02: ['02:ipaddr:TimeoutError']
=======
9a02571e8f00: []
>>>>>>> d281472b
    dp_id: 1
    dp_id: 4886718345
Switch test with target 192.0.2.138:2
RESULT pass base.switch.ping target %% 192.0.2.138:2
Switch test with target 192.0.2.138:2
Monolog processing base.switch.ping...
switch ping 2
%%%%%%%%%%%%%%%%%%%%%% Alt switch tests
XXX faucet.valve INFO     DPID 1 (0x1) pri L2 learned on Port 1 9a:02:57:1e:8f:00 (L2 type 0x0800, L2 dst ff:ff:ff:ff:ff:ff, L3 src X.X.X.X, L3 dst 255.255.255.255) Port 1 VLAN 1002 (1 hosts total)
%%%%%%%%%%%%%%%%%%%%%% Mud profile tests
result open 9a02571e8f01: [] 9a02571e8f02: [] 9a02571e8f03: []
device open 1 1 1
cntrlr open 1 1 1
result base 9a02571e8f01: [] 9a02571e8f02: [] 9a02571e8f03: []
device base 1 1 0
cntrlr base 1 1 0
result todev 9a02571e8f01: ['9a02571e8f01:ping:1'] 9a02571e8f02: ['9a02571e8f02:ping:1'] 9a02571e8f03: []
device todev 0 0 0
cntrlr todev 0 0 0
result frdev 9a02571e8f01: [] 9a02571e8f02: ['9a02571e8f02:ping:1'] 9a02571e8f03: []
device frdev 1 0 0
cntrlr frdev 1 0 0
result none 9a02571e8f01: ['9a02571e8f01:ping:1'] 9a02571e8f02: ['9a02571e8f02:ping:1'] 9a02571e8f03: []
device none 0 0 0
cntrlr none 0 0 0
result star 9a02571e8f01: [] 9a02571e8f02: [] 9a02571e8f03: []
device star 1 1 1
cntrlr star 1 1 0
%%%%%%%%%%%%%%%%%%%%%% Done with tests<|MERGE_RESOLUTION|>--- conflicted
+++ resolved
@@ -147,11 +147,7 @@
 security.ports.nmap
 RESULT pass security.ports.nmap Only allowed ports found open.
 %%%%%%%%%%%%%%%%%%%%%% External switch tests
-<<<<<<< HEAD
-02: ['02:ipaddr:TimeoutError']
-=======
 9a02571e8f00: []
->>>>>>> d281472b
     dp_id: 1
     dp_id: 4886718345
 Switch test with target 192.0.2.138:2
