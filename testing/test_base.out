Running testing/test_base.sh
Base Tests
%%%%%%%%%%%%%%%%%%%%%% Base tests
01: []
# Device 9a02571e8f00, XXX to XXX

Sample device description.
By default would be in local/site/ rather than misc/test_site/.

```
\|/          (__)
     `\------(oo)
       ||    (__)
       ||w--||     \|/
   \|/
```

## Report summary

Overall device result PASS

|Category|Result|
|---|---|
|Other|n/a|

|Expectation|skip|pass|
|---|---|---|
|Other|1|2|

|Result|Test|Category|Expectation|Notes|
|---|---|---|---|---|
|skip|base.switch.ping|Other|Other|No local IP has been set, check ext_loip in system.conf|
|pass|base.target.ping|Other|Other|target reached|
|pass|security.ports.nmap|Other|Other|Only allowed ports found open.|


## Module ping

```
--------------------
Baseline ping test report

LOCAL_IP not configured, assuming no network switch

Done with basic connectivity tests

--------------------
base.switch.ping
--------------------
Attempt to ping the OpenFlow compatible switch configured in system.conf
--------------------
See log above
--------------------
RESULT skip base.switch.ping No local IP has been set, check ext_loip in system.conf

--------------------
base.target.ping
--------------------
Attempt to ping the Device Under Test
--------------------
See log above
--------------------
RESULT pass base.target.ping target reached

```

## Module nmap

```
--------------------
security.ports.nmap
--------------------
Automatic TCP/UDP port scan using nmap
--------------------
# Nmap 7.60 scan initiated XXX as: nmap -v -n -T5 -sT --host-timeout=4m --open -p1-1024 -oG /tmp/nmap.log X.X.X.X
# Ports scanned: TCP(1024;1-1024) UDP(0;) SCTP(0;) PROTOCOLS(0;)
# Nmap done at XXX -- 1 IP address (1 host up) scanned in XXX
No invalid ports found.
--------------------
RESULT pass security.ports.nmap Only allowed ports found open.

```

## Report complete

<<<<<<< HEAD
Open port tests
=======
%%%%%%%%%%%%%%%%%%%%%% Telnet fail
>>>>>>> f2af4117
01: []
|fail|security.ports.nmap|Other|Other|Some disallowed ports are open: 23|
security.ports.nmap
RESULT fail security.ports.nmap Some disallowed ports are open: 23
%%%%%%%%%%%%%%%%%%%%%% Default MUD
01: []
|pass|security.ports.nmap|Other|Other|Only allowed ports found open.|
security.ports.nmap
RESULT pass security.ports.nmap Only allowed ports found open.
%%%%%%%%%%%%%%%%%%%%%% External switch tests
02: []
    dp_id: 1
    dp_id: 4886718345
Switch test with port 2
RESULT pass base.switch.ping target %% 192.0.2.138:2
Switch test with port 2
switch ping 2
%%%%%%%%%%%%%%%%%%%%%% Mud profile tests
result open 01: [] 02: [] 03: []
device open 1 1 1
cntrlr open 1 1 1
result base 01: [] 02: [] 03: []
device base 1 1 0
cntrlr base 1 1 0
result todev 01: ['01:ping:1'] 02: ['02:ping:1'] 03: []
device todev 0 0 0
cntrlr todev 0 0 0
result frdev 01: [] 02: ['02:ping:1'] 03: []
device frdev 1 0 0
cntrlr frdev 1 0 0
result none 01: ['01:ping:1'] 02: ['02:ping:1'] 03: []
device none 0 0 0
cntrlr none 0 0 0
result star 01: [] 02: [] 03: []
device star 1 1 1
cntrlr star 1 1 0
%%%%%%%%%%%%%%%%%%%%%% Done with tests<|MERGE_RESOLUTION|>--- conflicted
+++ resolved
@@ -83,11 +83,7 @@
 
 ## Report complete
 
-<<<<<<< HEAD
-Open port tests
-=======
 %%%%%%%%%%%%%%%%%%%%%% Telnet fail
->>>>>>> f2af4117
 01: []
 |fail|security.ports.nmap|Other|Other|Some disallowed ports are open: 23|
 security.ports.nmap
