Running testing/test_dhcp.sh
DHCP Tests
9a02571e8f01: []
9a02571e8f02: ['9a02571e8f02:acquire:TimeoutError']
9a02571e8f03: []
9a02571e8f04: []
9a02571e8f05: []
<<<<<<< HEAD
9a02571e8f06: ['9a02571e8f06:ipaddr:TimeoutError']
Device 1 ip triggers: 1 0
Device 2 ip triggers: 0 0
Device 3 long ip triggers: 1
Device 4 ip triggers: 1
Device 4 subnet 1 ip: 5 subnet 2 ip: 1 subnet 3 ip: 2
=======
Device 1 ip triggers: 1 1
Device 2 ip triggers: 0 0
Device 3 long ip triggers: 1
Device 4 ip triggers: 1
Device 4 subnet 1 ip: 3 subnet 2 ip: 1 subnet 3 ip: 2
>>>>>>> 5f6240b8
Device 5 ip triggers: 1
Device 5 num of ips: 2
Done with tests<|MERGE_RESOLUTION|>--- conflicted
+++ resolved
@@ -5,20 +5,12 @@
 9a02571e8f03: []
 9a02571e8f04: []
 9a02571e8f05: []
-<<<<<<< HEAD
+Device 1 ip triggers: 1 1
 9a02571e8f06: ['9a02571e8f06:ipaddr:TimeoutError']
-Device 1 ip triggers: 1 0
-Device 2 ip triggers: 0 0
-Device 3 long ip triggers: 1
-Device 4 ip triggers: 1
-Device 4 subnet 1 ip: 5 subnet 2 ip: 1 subnet 3 ip: 2
-=======
-Device 1 ip triggers: 1 1
 Device 2 ip triggers: 0 0
 Device 3 long ip triggers: 1
 Device 4 ip triggers: 1
 Device 4 subnet 1 ip: 3 subnet 2 ip: 1 subnet 3 ip: 2
->>>>>>> 5f6240b8
 Device 5 ip triggers: 1
 Device 5 num of ips: 2
 Done with tests