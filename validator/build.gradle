--- conflicted
+++ resolved
@@ -34,13 +34,8 @@
 }
 
 dependencies {
-<<<<<<< HEAD
     compile group: 'com.fasterxml.jackson.core', name: 'jackson-databind', version: '2.11.0'
-    compile group: 'com.fasterxml.jackson.dataformat', name: 'jackson-dataformat-yaml', version: '2.10.3'
-=======
-    compile group: 'com.fasterxml.jackson.core', name: 'jackson-databind', version: '2.10.3'
     compile group: 'com.fasterxml.jackson.dataformat', name: 'jackson-dataformat-yaml', version: '2.11.0'
->>>>>>> ec9eeed2
     compile group: 'com.github.everit-org.json-schema', name: 'org.everit.json.schema', version: '1.9.1'
 
     compile 'com.google.guava:guava:22.0'
