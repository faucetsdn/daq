package com.google.daq.mqtt.registrar;

import com.fasterxml.jackson.annotation.JsonInclude.Include;
import com.fasterxml.jackson.core.JsonGenerator;
import com.fasterxml.jackson.core.JsonParser.Feature;
import com.fasterxml.jackson.core.PrettyPrinter;
import com.fasterxml.jackson.core.util.DefaultPrettyPrinter;
import com.fasterxml.jackson.databind.ObjectMapper;
import com.fasterxml.jackson.databind.SerializationFeature;
import com.fasterxml.jackson.databind.util.StdDateFormat;
import com.google.api.services.cloudiot.v1.model.DeviceCredential;
import com.google.common.base.Preconditions;
import com.google.common.collect.ImmutableSet;
import com.google.common.collect.Sets;
import com.google.common.collect.Sets.SetView;
import com.google.daq.mqtt.util.CloudDeviceSettings;
import com.google.daq.mqtt.util.CloudIotManager;
<<<<<<< HEAD
=======
import com.google.daq.mqtt.util.ExceptionMap;
>>>>>>> c543e340
import org.apache.commons.io.IOUtils;
import org.everit.json.schema.Schema;
import org.json.JSONObject;
import org.json.JSONTokener;
<<<<<<< HEAD

import java.io.*;
import java.nio.charset.Charset;
import java.util.*;

import static com.google.daq.mqtt.registrar.Registrar.*;

public class LocalDevice {
=======

import java.io.*;
import java.nio.charset.Charset;
import java.util.Date;
import java.util.Map;
import java.util.Objects;
import java.util.Set;

import static com.google.daq.mqtt.registrar.Registrar.*;

class LocalDevice {
>>>>>>> c543e340

  private static final PrettyPrinter PROPER_PRETTY_PRINTER_POLICY = new ProperPrettyPrinterPolicy();

  private static final ObjectMapper OBJECT_MAPPER_RAW = new ObjectMapper()
      .enable(SerializationFeature.ORDER_MAP_ENTRIES_BY_KEYS)
      .enable(Feature.ALLOW_TRAILING_COMMA)
      .enable(Feature.STRICT_DUPLICATE_DETECTION)
      .disable(SerializationFeature.WRITE_DATES_AS_TIMESTAMPS)
      .setDateFormat(new StdDateFormat())
      .setSerializationInclusion(Include.NON_NULL);

  private static final ObjectMapper OBJECT_MAPPER = OBJECT_MAPPER_RAW.copy()
      .enable(SerializationFeature.INDENT_OUTPUT);

  private static final String RSA_CERT_TYPE = "RSA_X509_PEM";
  private static final String RSA_PUBLIC_PEM = "rsa_public.pem";
  private static final String RSA_CERT_PEM = "rsa_cert.pem";
  private static final String RSA_PRIVATE_PEM = "rsa_private.pem";
  private static final String RSA_PRIVATE_PKCS8 = "rsa_private.pkcs8";
  private static final String PHYSICAL_TAG_FORMAT = "%s_%s";
  private static final String PHYSICAL_TAG_ERROR = "Physical asset name %s does not match expected %s";

<<<<<<< HEAD
  private static final Set<String> DEVICE_FILES = ImmutableSet.of(METADATA_JSON);
  private static final Set<String> KEY_FILES = ImmutableSet.of(RSA_PUBLIC_PEM, RSA_PRIVATE_PEM, RSA_PRIVATE_PKCS8);
  private static final Set<String> OPTIONAL_FILES = ImmutableSet.of(GENERATED_CONFIG_JSON);
=======
  private static final Set<String> baseFiles = ImmutableSet.of(METADATA_JSON, RSA_PRIVATE_PEM,
      RSA_PRIVATE_PKCS8, PROPERTIES_JSON);
  private static final Set<?> OPTIONAL_FILES = ImmutableSet.of(DEVICE_ERRORS_JSON);
>>>>>>> c543e340
  private static final String KEYGEN_EXEC_FORMAT = "validator/bin/keygen %s %s";
  public static final String METADATA_SUBFOLDER = "metadata";
  private static final String ERROR_FORMAT_INDENT = "  ";
  private static final int MAX_METADATA_LENGTH = 32767;

  private final String deviceId;
  private final Map<String, Schema> schemas;
  private final File deviceDir;
<<<<<<< HEAD
  private final UdmiSchema.Metadata metadata;
  private final File devicesDir;
=======
  private final Metadata metadata;
  private final Properties properties;
  private final ExceptionMap exceptionMap;
>>>>>>> c543e340

  private String deviceNumId;

  private CloudDeviceSettings settings;

  LocalDevice(File devicesDir, String deviceId, Map<String, Schema> schemas) {
    try {
      this.deviceId = deviceId;
      this.schemas = schemas;
<<<<<<< HEAD
      this.devicesDir = devicesDir;
=======
      exceptionMap = new ExceptionMap("Exceptions for " + deviceId);
>>>>>>> c543e340
      deviceDir = new File(devicesDir, deviceId);
      metadata = readMetadata();
    } catch (Exception e) {
      throw new RuntimeException("While loading local device " + deviceId, e);
    }
  }

  static boolean deviceExists(File devicesDir, String deviceName) {
    return new File(new File(devicesDir, deviceName), METADATA_JSON).isFile();
  }

  public void validatedDeviceDir() {
    try {
      String[] files = deviceDir.list();
      Preconditions.checkNotNull(files, "No files found in " + deviceDir.getAbsolutePath());
<<<<<<< HEAD
      ImmutableSet<String> actualFiles = ImmutableSet.copyOf(files);
      Set<String> expectedFiles = isDirectConnect() ? Sets.union(KEY_FILES, DEVICE_FILES) : DEVICE_FILES;
=======
      Set<String> expectedFiles = Sets.union(baseFiles, Set.of(publicKeyFile()));
      Set<String> actualFiles = ImmutableSet.copyOf(files);
>>>>>>> c543e340
      SetView<String> missing = Sets.difference(expectedFiles, actualFiles);
      if (!missing.isEmpty()) {
        throw new RuntimeException("Missing files: " + missing);
      }
      SetView<String> extra = Sets.difference(Sets.difference(actualFiles, expectedFiles), OPTIONAL_FILES);
      if (!extra.isEmpty()) {
        throw new RuntimeException("Extra files: " + extra);
      }
    } catch (Exception e) {
      throw new RuntimeException("While validating device directory " + deviceId, e);
    }
  }

  private UdmiSchema.Metadata readMetadata() {
    File metadataFile = new File(deviceDir, METADATA_JSON);
    try (InputStream targetStream = new FileInputStream(metadataFile)) {
      schemas.get(METADATA_JSON).validate(new JSONObject(new JSONTokener(targetStream)));
    } catch (Exception metadata_exception) {
      exceptionMap.put("Validating", metadata_exception);
    }
    try {
<<<<<<< HEAD
      return OBJECT_MAPPER.readValue(metadataFile, UdmiSchema.Metadata.class);
    } catch (Exception e) {
      throw new RuntimeException("While reading "+ metadataFile.getAbsolutePath(), e);
=======
      return OBJECT_MAPPER.readValue(metadataFile, Metadata.class);
    } catch (Exception mapping_exception) {
      exceptionMap.put("Reading", mapping_exception);
>>>>>>> c543e340
    }
    return null;
  }

  private String metadataHash() {
    try {
      String savedHash = metadata.hash;
      metadata.hash = null;
      String json = metadataString();
      metadata.hash = savedHash;
      return String.format("%08x", Objects.hash(json));
    } catch (Exception e) {
      throw new RuntimeException("Converting object to string", e);
    }
  }

  private String getAuthType() {
    return metadata.cloud == null ? null : metadata.cloud.auth_type;
  }

  private DeviceCredential loadCredential() {
    try {
<<<<<<< HEAD
      if (hasGateway() && getAuthType() != null) {
        throw new RuntimeException("Proxied devices should not have auth_type defined");
      }
      if (!isDirectConnect()) {
        return null;
      }
      if (getAuthType() == null) {
        throw new RuntimeException("Credential auth_type definition missing");
      }
      File deviceKeyFile = new File(deviceDir, RSA_PUBLIC_PEM);
=======
      File deviceKeyFile = new File(deviceDir, publicKeyFile());
>>>>>>> c543e340
      if (!deviceKeyFile.exists()) {
        generateNewKey();
      }
      return CloudIotManager.makeCredentials(getAuthType(),
          IOUtils.toString(new FileInputStream(deviceKeyFile), Charset.defaultCharset()));
    } catch (Exception e) {
      throw new RuntimeException("While loading credential for local device " + deviceId, e);
    }
  }

  private String publicKeyFile() {
    return properties.key_type.equals(RSA_CERT_TYPE) ? RSA_CERT_PEM : RSA_PUBLIC_PEM;
  }

  private void generateNewKey() {
    String absolutePath = deviceDir.getAbsolutePath();
    try {
      String command = String.format(KEYGEN_EXEC_FORMAT, metadata.cloud.auth_type, absolutePath);
      System.err.println(command);
      int exitCode = Runtime.getRuntime().exec(command).waitFor();
      if (exitCode != 0) {
        throw new RuntimeException("Keygen exit code " + exitCode);
      }
    } catch (Exception e) {
      throw new RuntimeException("While generating new credential for " + deviceId, e);
    }
  }

  boolean isGateway() {
    return metadata.gateway != null &&
        metadata.gateway.proxy_ids != null;
  }

  boolean hasGateway() {
    return metadata.gateway != null &&
        metadata.gateway.gateway_id != null;
  }

  boolean isDirectConnect() {
    return isGateway() || !hasGateway();
  }

  String getGatewayId() {
    return hasGateway() ? metadata.gateway.gateway_id : null;
  }

  CloudDeviceSettings getSettings() {
    try {
      if (settings != null) {
        return settings;
      }

      settings = new CloudDeviceSettings();
      settings.credential = loadCredential();
      settings.metadata = metadataString();
      settings.config = deviceConfigString();
      settings.proxyDevices = getProxyDevicesList();
      return settings;
    } catch (Exception e) {
      throw new RuntimeException("While getting settings for device " + deviceId, e);
    }
  }

  private List<String> getProxyDevicesList() {
    return isGateway() ? metadata.gateway.proxy_ids : null;
  }

  private String deviceConfigString() {
    try {
      UdmiSchema.Config config = new UdmiSchema.Config();
      config.timestamp = metadata.timestamp;
      if (isGateway()) {
        config.gateway = new UdmiSchema.GatewayConfig();
        config.gateway.proxy_ids = getProxyDevicesList();
      }
      if (metadata.pointset != null) {
        config.pointset = getDevicePointsetConfig();
      }
      if (metadata.localnet != null) {
        config.localnet = getDeviceLocalnetConfig();
      }
      return OBJECT_MAPPER.writeValueAsString(config);
    } catch (Exception e) {
      throw new RuntimeException("While converting device config to string", e);
    }
  }

  private UdmiSchema.LocalnetConfig getDeviceLocalnetConfig() {
    UdmiSchema.LocalnetConfig localnetConfig = new UdmiSchema.LocalnetConfig();
    localnetConfig.subsystems = metadata.localnet.subsystem;
    return localnetConfig;
  }

  private UdmiSchema.PointsetConfig getDevicePointsetConfig() {
    UdmiSchema.PointsetConfig pointsetConfig = new UdmiSchema.PointsetConfig();
    metadata.pointset.points.forEach((metadataKey, value) ->
        pointsetConfig.points.computeIfAbsent(metadataKey, configKey ->
            UdmiSchema.PointConfig.fromRef(value.ref)));
    return pointsetConfig;
  }

  private String metadataString() {
    try {
      String prettyString = OBJECT_MAPPER.writeValueAsString(metadata);
      if (prettyString.length() <= MAX_METADATA_LENGTH) {
        return prettyString;
      }
      return OBJECT_MAPPER_RAW.writeValueAsString(metadata);
    } catch (Exception e) {
      throw new RuntimeException("While converting metadata to string", e);
    }
  }

  public void validateEnvelope(String registryId, String siteName) {
    try {
      UdmiSchema.Envelope envelope = new UdmiSchema.Envelope();
      envelope.deviceId = deviceId;
      envelope.deviceRegistryId = registryId;
      // Don't use actual project id because it should be abstracted away.
      envelope.projectId = fakeProjectId();
      envelope.deviceNumId = makeNumId(envelope);
      String envelopeJson = OBJECT_MAPPER.writeValueAsString(envelope);
      schemas.get(ENVELOPE_JSON).validate(new JSONObject(new JSONTokener(envelopeJson)));
    } catch (Exception e) {
      throw new IllegalStateException("Validating envelope " + deviceId, e);
    }
    checkConsistency(siteName);
  }

  private String fakeProjectId() {
    return metadata.system.location.site_name.toLowerCase();
  }

  private void checkConsistency(String expected_site_name) {
    String siteName = metadata.system.location.site_name;
    String desiredTag = String.format(PHYSICAL_TAG_FORMAT, siteName, deviceId);
    String assetName = metadata.system.physical_tag.asset.name;
    Preconditions.checkState(desiredTag.equals(assetName),
        String.format(PHYSICAL_TAG_ERROR, assetName, desiredTag));
    String errorMessage = "Site name " + siteName + " is not expected " + expected_site_name;
    Preconditions.checkState(expected_site_name.equals(siteName), errorMessage);
  }

  private String makeNumId(UdmiSchema.Envelope envelope) {
    int hash = Objects.hash(deviceId, envelope.deviceRegistryId, envelope.projectId);
    return Integer.toString(hash < 0 ? -hash : hash);
  }

  public void writeErrors() {
    File errorsFile = new File(deviceDir, DEVICE_ERRORS_JSON);
    System.err.println("Updating " + errorsFile);
    if (exceptionMap.isEmpty()) {
      errorsFile.delete();
      return;
    }
    try (PrintStream printStream = new PrintStream(new FileOutputStream(errorsFile))) {
      ExceptionMap.ErrorTree errorTree = ExceptionMap.format(exceptionMap, ERROR_FORMAT_INDENT);
      errorTree.write(printStream);
    } catch (Exception e) {
      throw new RuntimeException("While writing "+ errorsFile.getAbsolutePath(), e);
    }
  }

  void writeNormalized() {
    File metadataFile = new File(deviceDir, METADATA_JSON);
    try (OutputStream outputStream = new FileOutputStream(metadataFile)) {
      String writeHash = metadataHash();
      boolean update = metadata.hash == null || !metadata.hash.equals(writeHash);
      if (update) {
        metadata.timestamp = new Date();
        metadata.hash = metadataHash();
      }
      // Super annoying, but can't set this on the global static instance.
      JsonGenerator generator = OBJECT_MAPPER.getFactory()
          .createGenerator(outputStream)
          .setPrettyPrinter(PROPER_PRETTY_PRINTER_POLICY);
      OBJECT_MAPPER.writeValue(generator, metadata);
    } catch (Exception e) {
      exceptionMap.put("Writing", e);
    }
  }

  public void writeConfigFile() {
    File configFile = new File(deviceDir, GENERATED_CONFIG_JSON);
    try (OutputStream outputStream = new FileOutputStream(configFile)) {
      outputStream.write(settings.config.getBytes());
    } catch (Exception e) {
      throw new RuntimeException("While writing "+ configFile.getAbsolutePath(), e);
    }
  }

  public String getDeviceId() {
    return deviceId;
  }

  public String getDeviceNumId() {
    return Preconditions.checkNotNull(deviceNumId, "deviceNumId not set");
  }

  public void setDeviceNumId(String numId) {
    deviceNumId = numId;
  }

<<<<<<< HEAD
=======
  public ExceptionMap getErrors() {
    return exceptionMap;
  }

  private static class Envelope {
    public String deviceId;
    public String deviceNumId;
    public String deviceRegistryId;
    public String projectId;
    public final String subFolder = METADATA_SUBFOLDER;
  }

  private static class Metadata {
    public PointsetMetadata pointset;
    public SystemMetadata system;
    public Integer version;
    public Date timestamp;
    public String hash;
  }

  private static class Properties {
    public String key_type;
    public String connect;
    public Integer version;
  }

  private static class PointsetMetadata {
    public Map<String, PointMetadata> points;
  }

  private static class SystemMetadata {
    public LocationMetadata location;
    public PhysicalTagMetadata physical_tag;
  }

  private static class PointMetadata {
    public String units;
  }

  private static class LocationMetadata {
    public String site_name;
    public String section;
    public Object position;
  }

  private static class PhysicalTagMetadata {
    public AssetMetadata asset;
  }

  private static class AssetMetadata {
    public String guid;
    public String name;
  }

>>>>>>> c543e340
  private static class ProperPrettyPrinterPolicy extends DefaultPrettyPrinter {
    @Override
    public void writeObjectFieldValueSeparator(JsonGenerator jg) throws IOException {
      jg.writeRaw(": ");
    }
  }
}<|MERGE_RESOLUTION|>--- conflicted
+++ resolved
@@ -15,25 +15,11 @@
 import com.google.common.collect.Sets.SetView;
 import com.google.daq.mqtt.util.CloudDeviceSettings;
 import com.google.daq.mqtt.util.CloudIotManager;
-<<<<<<< HEAD
-=======
 import com.google.daq.mqtt.util.ExceptionMap;
->>>>>>> c543e340
 import org.apache.commons.io.IOUtils;
 import org.everit.json.schema.Schema;
 import org.json.JSONObject;
 import org.json.JSONTokener;
-<<<<<<< HEAD
-
-import java.io.*;
-import java.nio.charset.Charset;
-import java.util.*;
-
-import static com.google.daq.mqtt.registrar.Registrar.*;
-
-public class LocalDevice {
-=======
-
 import java.io.*;
 import java.nio.charset.Charset;
 import java.util.Date;
@@ -43,8 +29,13 @@
 
 import static com.google.daq.mqtt.registrar.Registrar.*;
 
+import java.io.*;
+import java.nio.charset.Charset;
+import java.util.*;
+
+import static com.google.daq.mqtt.registrar.Registrar.*;
+
 class LocalDevice {
->>>>>>> c543e340
 
   private static final PrettyPrinter PROPER_PRETTY_PRINTER_POLICY = new ProperPrettyPrinterPolicy();
 
@@ -67,15 +58,10 @@
   private static final String PHYSICAL_TAG_FORMAT = "%s_%s";
   private static final String PHYSICAL_TAG_ERROR = "Physical asset name %s does not match expected %s";
 
-<<<<<<< HEAD
   private static final Set<String> DEVICE_FILES = ImmutableSet.of(METADATA_JSON);
   private static final Set<String> KEY_FILES = ImmutableSet.of(RSA_PUBLIC_PEM, RSA_PRIVATE_PEM, RSA_PRIVATE_PKCS8);
-  private static final Set<String> OPTIONAL_FILES = ImmutableSet.of(GENERATED_CONFIG_JSON);
-=======
-  private static final Set<String> baseFiles = ImmutableSet.of(METADATA_JSON, RSA_PRIVATE_PEM,
-      RSA_PRIVATE_PKCS8, PROPERTIES_JSON);
-  private static final Set<?> OPTIONAL_FILES = ImmutableSet.of(DEVICE_ERRORS_JSON);
->>>>>>> c543e340
+  private static final Set<String> OPTIONAL_FILES = ImmutableSet.of(GENERATED_CONFIG_JSON, DEVICE_ERRORS_JSON);
+
   private static final String KEYGEN_EXEC_FORMAT = "validator/bin/keygen %s %s";
   public static final String METADATA_SUBFOLDER = "metadata";
   private static final String ERROR_FORMAT_INDENT = "  ";
@@ -84,14 +70,9 @@
   private final String deviceId;
   private final Map<String, Schema> schemas;
   private final File deviceDir;
-<<<<<<< HEAD
   private final UdmiSchema.Metadata metadata;
   private final File devicesDir;
-=======
-  private final Metadata metadata;
-  private final Properties properties;
   private final ExceptionMap exceptionMap;
->>>>>>> c543e340
 
   private String deviceNumId;
 
@@ -101,11 +82,8 @@
     try {
       this.deviceId = deviceId;
       this.schemas = schemas;
-<<<<<<< HEAD
       this.devicesDir = devicesDir;
-=======
       exceptionMap = new ExceptionMap("Exceptions for " + deviceId);
->>>>>>> c543e340
       deviceDir = new File(devicesDir, deviceId);
       metadata = readMetadata();
     } catch (Exception e) {
@@ -121,13 +99,8 @@
     try {
       String[] files = deviceDir.list();
       Preconditions.checkNotNull(files, "No files found in " + deviceDir.getAbsolutePath());
-<<<<<<< HEAD
-      ImmutableSet<String> actualFiles = ImmutableSet.copyOf(files);
-      Set<String> expectedFiles = isDirectConnect() ? Sets.union(KEY_FILES, DEVICE_FILES) : DEVICE_FILES;
-=======
+      Set<String> actualFiles = ImmutableSet.copyOf(files);
       Set<String> expectedFiles = Sets.union(baseFiles, Set.of(publicKeyFile()));
-      Set<String> actualFiles = ImmutableSet.copyOf(files);
->>>>>>> c543e340
       SetView<String> missing = Sets.difference(expectedFiles, actualFiles);
       if (!missing.isEmpty()) {
         throw new RuntimeException("Missing files: " + missing);
@@ -149,15 +122,9 @@
       exceptionMap.put("Validating", metadata_exception);
     }
     try {
-<<<<<<< HEAD
-      return OBJECT_MAPPER.readValue(metadataFile, UdmiSchema.Metadata.class);
-    } catch (Exception e) {
-      throw new RuntimeException("While reading "+ metadataFile.getAbsolutePath(), e);
-=======
       return OBJECT_MAPPER.readValue(metadataFile, Metadata.class);
     } catch (Exception mapping_exception) {
       exceptionMap.put("Reading", mapping_exception);
->>>>>>> c543e340
     }
     return null;
   }
@@ -180,7 +147,6 @@
 
   private DeviceCredential loadCredential() {
     try {
-<<<<<<< HEAD
       if (hasGateway() && getAuthType() != null) {
         throw new RuntimeException("Proxied devices should not have auth_type defined");
       }
@@ -190,10 +156,7 @@
       if (getAuthType() == null) {
         throw new RuntimeException("Credential auth_type definition missing");
       }
-      File deviceKeyFile = new File(deviceDir, RSA_PUBLIC_PEM);
-=======
       File deviceKeyFile = new File(deviceDir, publicKeyFile());
->>>>>>> c543e340
       if (!deviceKeyFile.exists()) {
         generateNewKey();
       }
@@ -397,63 +360,10 @@
     deviceNumId = numId;
   }
 
-<<<<<<< HEAD
-=======
   public ExceptionMap getErrors() {
     return exceptionMap;
   }
 
-  private static class Envelope {
-    public String deviceId;
-    public String deviceNumId;
-    public String deviceRegistryId;
-    public String projectId;
-    public final String subFolder = METADATA_SUBFOLDER;
-  }
-
-  private static class Metadata {
-    public PointsetMetadata pointset;
-    public SystemMetadata system;
-    public Integer version;
-    public Date timestamp;
-    public String hash;
-  }
-
-  private static class Properties {
-    public String key_type;
-    public String connect;
-    public Integer version;
-  }
-
-  private static class PointsetMetadata {
-    public Map<String, PointMetadata> points;
-  }
-
-  private static class SystemMetadata {
-    public LocationMetadata location;
-    public PhysicalTagMetadata physical_tag;
-  }
-
-  private static class PointMetadata {
-    public String units;
-  }
-
-  private static class LocationMetadata {
-    public String site_name;
-    public String section;
-    public Object position;
-  }
-
-  private static class PhysicalTagMetadata {
-    public AssetMetadata asset;
-  }
-
-  private static class AssetMetadata {
-    public String guid;
-    public String name;
-  }
-
->>>>>>> c543e340
   private static class ProperPrettyPrinterPolicy extends DefaultPrettyPrinter {
     @Override
     public void writeObjectFieldValueSeparator(JsonGenerator jg) throws IOException {
