--- conflicted
+++ resolved
@@ -32,12 +32,7 @@
 }
 
 dependencies {
-<<<<<<< HEAD
     compile group: 'com.fasterxml.jackson.core', name: 'jackson-databind', version: '2.11.0'
-    compile group: 'com.fasterxml.jackson.dataformat', name: 'jackson-dataformat-yaml', version: '2.10.3'
-=======
-    compile group: 'com.fasterxml.jackson.core', name: 'jackson-databind', version: '2.10.3'
     compile group: 'com.fasterxml.jackson.dataformat', name: 'jackson-dataformat-yaml', version: '2.11.0'
->>>>>>> ec9eeed2
     testCompile group: 'junit', name: 'junit', version: '4.13'
 }