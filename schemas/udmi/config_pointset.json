{
  "title": "pointset config snippet",
  "type": "object",
  "$schema": "http://json-schema.org/draft-07/schema#",
  "additionalProperties": false,
  "properties": {
    "sample_limit_sec": {
      "type": "number",
      "minimum": 1,
      "maximum": 86400
    },
    "sample_rate_sec": {
      "type": "number",
      "minimum": 1,
      "maximum": 86400
    },
    "points": {
      "additionalProperties": false,
      "patternProperties": {
        "^[a-z][a-z0-9]*(_[a-z0-9]+)*$": {
          "additionalProperties": false,
          "properties": {
<<<<<<< HEAD
            "ref": {
              "type": "string"
            },
            "force_value": {
=======
            "fix_value": {
>>>>>>> 3c1ff515
              "type": ["number", "string", "boolean"]
            }
          }
        }
      }
    }
  }
}<|MERGE_RESOLUTION|>--- conflicted
+++ resolved
@@ -20,14 +20,10 @@
         "^[a-z][a-z0-9]*(_[a-z0-9]+)*$": {
           "additionalProperties": false,
           "properties": {
-<<<<<<< HEAD
             "ref": {
               "type": "string"
             },
-            "force_value": {
-=======
             "fix_value": {
->>>>>>> 3c1ff515
               "type": ["number", "string", "boolean"]
             }
           }
