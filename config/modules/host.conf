--- conflicted
+++ resolved
@@ -14,11 +14,5 @@
 include subset/pentests/build.conf
 include usi/build.conf
 
-<<<<<<< HEAD
-=======
-# Extended dhcp tests
-include subset/ipaddr/build.conf
-
->>>>>>> ee9c4209
 # Example of how to remove something.
 remove unused