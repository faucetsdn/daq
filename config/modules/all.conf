# Baseline configuration.
include config/modules/host.conf

# All contributed modules.
include subset/switches/build.conf
include subset/bacnet/build.conf
include subset/security/build.conf
include subset/cloud/build.conf
include subset/manual/build.conf
include subset/network/build.conf

<<<<<<< HEAD
# DHCP configuration.
=======
# Run DHCP after other tests to prevent networking interference.
>>>>>>> 62125c56
include config/modules/dhcp.conf<|MERGE_RESOLUTION|>--- conflicted
+++ resolved
@@ -9,9 +9,5 @@
 include subset/manual/build.conf
 include subset/network/build.conf
 
-<<<<<<< HEAD
-# DHCP configuration.
-=======
 # Run DHCP after other tests to prevent networking interference.
->>>>>>> 62125c56
 include config/modules/dhcp.conf