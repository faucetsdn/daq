{
  "pointset": {
    "points": {
      "filter_alarm_pressure_status": {
        "units": "Bars"
      },
      "filter_differential_pressure_sensor": {
        "units": "No-units"
      },
      "filter_differential_pressure_setpoint": {
        "units": "Bars"
      }
    }
  },
  "system": {
    "location": {
      "site_name": "ZZ-TRI-FECTA",
      "section": "2-3N8C"
    },
    "physical_tag": {
      "asset": {
        "guid": "drw://TBC",
        "name": "ZZ-TRI-FECTA_SNS-4"
      }
    }
  },
  "gateway": {
    "gateway_id": "GAT-123"
  },
  "version": 1,
<<<<<<< HEAD
  "timestamp": "2020-04-20T03:18:22Z",
  "hash": "4caa8fea"
=======
  "timestamp": "2020-04-29T05:15:44.709+00:00",
  "hash": "b7a3d1b8"
>>>>>>> c543e340
}<|MERGE_RESOLUTION|>--- conflicted
+++ resolved
@@ -28,11 +28,6 @@
     "gateway_id": "GAT-123"
   },
   "version": 1,
-<<<<<<< HEAD
-  "timestamp": "2020-04-20T03:18:22Z",
-  "hash": "4caa8fea"
-=======
   "timestamp": "2020-04-29T05:15:44.709+00:00",
   "hash": "b7a3d1b8"
->>>>>>> c543e340
 }