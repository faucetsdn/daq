#!/bin/bash -e
#
# Dynamically change the DHCP response time. Response time of -1 will stop DHCP response
# requires killing and restarting dnsmasq as per documentation 
# (SIGHUP does not reload configuration file).
mac_addr=$1
response_time_sec=$2
if [ -z "$mac_addr" -o -z "$response_time_sec" ]; then
    echo "Usage: ./change_dhcp_response_time mac_addr response_time_sec"
    exit 1
fi

<<<<<<< HEAD
=======
flock /etc/dnsmasq.conf sed -i s/dhcp-host=\\*,ignore// /etc/dnsmasq.conf

dhcp_option="dhcp-host=$mac_addr,ignore"
flock /etc/dnsmasq.conf echo $dhcp_option >> /etc/dnsmasq.conf

>>>>>>> d7d5556f
function wait_and_change_conf() {
    if [ "$response_time_sec" != "-1" ]; then
        sleep $response_time_sec
        flock /etc/dnsmasq.conf  sed -i s/$dhcp_option// /etc/dnsmasq.conf
    fi
}

<<<<<<< HEAD
dhcp_option="dhcp-host=$mac_addr,ignore"

if [ $response_time_sec == "0" ]; then
    flock /etc/dnsmasq.conf  sed -i s/$dhcp_option// /etc/dnsmasq.conf
else 
    if [ $(cat /etc/dnsmasq.conf | grep $dhcp_option | wc -l) -ne 0 ]; then 
        flock /etc/dnsmasq.conf echo $dhcp_option >> /etc/dnsmasq.conf
    fi
    wait_and_change_conf &
fi

if [ $(cat /etc/dnsmasq.conf | grep "dhcp-host=\*,ignore" | wc -l) -ne 0 ]; then 
    flock /etc/dnsmasq.conf sed -i s/dhcp-host=\\*,ignore// /etc/dnsmasq.conf
fi
=======
wait_and_change_conf &
>>>>>>> d7d5556f
<|MERGE_RESOLUTION|>--- conflicted
+++ resolved
@@ -10,14 +10,11 @@
     exit 1
 fi
 
-<<<<<<< HEAD
-=======
 flock /etc/dnsmasq.conf sed -i s/dhcp-host=\\*,ignore// /etc/dnsmasq.conf
 
 dhcp_option="dhcp-host=$mac_addr,ignore"
 flock /etc/dnsmasq.conf echo $dhcp_option >> /etc/dnsmasq.conf
 
->>>>>>> d7d5556f
 function wait_and_change_conf() {
     if [ "$response_time_sec" != "-1" ]; then
         sleep $response_time_sec
@@ -25,21 +22,4 @@
     fi
 }
 
-<<<<<<< HEAD
-dhcp_option="dhcp-host=$mac_addr,ignore"
-
-if [ $response_time_sec == "0" ]; then
-    flock /etc/dnsmasq.conf  sed -i s/$dhcp_option// /etc/dnsmasq.conf
-else 
-    if [ $(cat /etc/dnsmasq.conf | grep $dhcp_option | wc -l) -ne 0 ]; then 
-        flock /etc/dnsmasq.conf echo $dhcp_option >> /etc/dnsmasq.conf
-    fi
-    wait_and_change_conf &
-fi
-
-if [ $(cat /etc/dnsmasq.conf | grep "dhcp-host=\*,ignore" | wc -l) -ne 0 ]; then 
-    flock /etc/dnsmasq.conf sed -i s/dhcp-host=\\*,ignore// /etc/dnsmasq.conf
-fi
-=======
-wait_and_change_conf &
->>>>>>> d7d5556f
+wait_and_change_conf &