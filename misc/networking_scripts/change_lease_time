--- conflicted
+++ resolved
@@ -12,8 +12,4 @@
 done
 original=$(cat /etc/dnsmasq.conf | grep dhcp-range=10.20 | head -1)
 new="$(echo $original | cut -d',' -f 1,2),$lease"
-<<<<<<< HEAD
-sed -i s/$original/$new/ /etc/dnsmasq.conf
-=======
 flock /etc/dnsmasq.conf sed -i s/$original/$new/ /etc/dnsmasq.conf
->>>>>>> 9b89cafb
