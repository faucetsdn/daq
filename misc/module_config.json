--- conflicted
+++ resolved
@@ -1,11 +1,7 @@
 {
   "modules": {
     "ipaddr": {
-<<<<<<< HEAD
-      "timeout_sec": 200
-=======
       "timeout_sec": 300
->>>>>>> 9b89cafb
     },
     "pass": {
       "enabled": true
