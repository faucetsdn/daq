{
  "modules": {
    "ipaddr": {
<<<<<<< HEAD
      "timeout_sec": 250
=======
      "timeout_sec": 300
>>>>>>> d7d5556f
    },
    "pass": {
      "enabled": true
    },
    "nmap": {
      "enabled": true
    },
    "macoui": {
      "enabled": true
    },
    "switch": {
      "enabled": true
    },
    "brute": {
      "enabled": true
    },
    "password": {
      "enabled": true
    },
    "bacext": {
      "enabled": true
    },
    "tls": {
      "enabled": true
    },
    "udmi": {
      "enabled": true
    },
    "network": {
      "enabled": true
    }
  }
}<|MERGE_RESOLUTION|>--- conflicted
+++ resolved
@@ -1,11 +1,7 @@
 {
   "modules": {
     "ipaddr": {
-<<<<<<< HEAD
-      "timeout_sec": 250
-=======
       "timeout_sec": 300
->>>>>>> d7d5556f
     },
     "pass": {
       "enabled": true
