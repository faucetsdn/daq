--- conflicted
+++ resolved
@@ -24,14 +24,8 @@
     SwitchController newController;
     switch (switchInfo.getModel()) {
       case ALLIED_TELESIS_X230: {
-<<<<<<< HEAD
-        newController =
-            new AlliedTelesisX230(switchInfo.getIpAddr(), switchInfo.getUsername(),
-                switchInfo.getPassword());
-=======
         newController = new AlliedTelesisX230(switchInfo.getIpAddr(), switchInfo.getUsername(),
             switchInfo.getPassword());
->>>>>>> 98480217
         break;
       }
       case CISCO_9300: {
@@ -44,25 +38,15 @@
         break;
       }
       default:
-<<<<<<< HEAD
-        throw new IllegalArgumentException("Unrecognized switch model "
-            + switchInfo.getModel());
-=======
         throw new IllegalArgumentException("Unrecognized switch model " + switchInfo.getModel());
->>>>>>> 98480217
     }
     newController.start();
     return newController;
   }
 
   private SwitchController getSwitchController(SwitchInfo switchInfo) {
-<<<<<<< HEAD
-    String repr = String.join(",", switchInfo.getModel().toString(),
-        switchInfo.getIpAddr(), switchInfo.getUsername(),
-=======
     String repr = String.join(",", switchInfo.getModel().toString(), switchInfo.getIpAddr(),
         switchInfo.getUsername(),
->>>>>>> 98480217
         switchInfo.getPassword());
     return switchControllers.computeIfAbsent(repr, key -> createController(switchInfo));
   }
@@ -82,12 +66,7 @@
   }
 
   @Override
-<<<<<<< HEAD
-  public void getInterface(SwitchInfo request,
-                           StreamObserver<InterfaceResponse> responseObserver) {
-=======
   public void getInterface(SwitchInfo request, StreamObserver<InterfaceResponse> responseObserver) {
->>>>>>> 98480217
     SwitchController sc = getSwitchController(request);
     try {
       sc.getInterface(request.getDevicePort(), data -> {
