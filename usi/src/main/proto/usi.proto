/*
 * Specification for Universal Switch Interface.
 */
syntax = "proto3";
package usi;

option java_multiple_files = true;
option java_outer_classname = "USIProto";
option java_package = "grpc";

service USIService {
  rpc GetPower(SwitchInfo) returns (PowerResponse) {}
  rpc GetInterface(SwitchInfo) returns (InterfaceResponse) {}
  rpc disconnect(SwitchInfo) returns (SwitchActionResponse) {}
  rpc connect(SwitchInfo) returns (SwitchActionResponse) {}
}

message SwitchActionResponse {
  bool success = 1;
}

message PowerResponse {
  float current_power_consumption = 1;
  float max_power_consumption = 2;
  POESupport poe_support = 3;
  POEStatus poe_status = 4;
}

message InterfaceResponse {
  LinkStatus link_status = 1;
  int32 link_speed = 2;
  string duplex = 3;
}

enum SwitchModel {
  ALLIED_TELESIS_X230 = 0;
  CISCO_9300 = 1;
<<<<<<< HEAD
  OVS = 2;
=======
  OVS_SWITCH = 2;
>>>>>>> 499bff98
}

enum LinkStatus {
  UP = 0;
  DOWN = 1;
}

enum POESupport {
  ENABLED = 0;
  DISABLED = 1;
}

enum POEStatus {
  ON = 0;
  OFF = 1;
  FAULT = 2;
  DENY = 3;
}

/*
 * System configuraiton of the access switch. This is used by the system
 * to setup and configure the switch itself.
 */
message SwitchInfo {
  // IP address of external switch.
  string ip_addr = 1;

  // Device Port
  int32 device_port = 3;

  // Switch model
  SwitchModel model = 4;

  // Switch connect username
  string username = 5;

  // Switch connect password
  string password = 6;
}<|MERGE_RESOLUTION|>--- conflicted
+++ resolved
@@ -35,11 +35,7 @@
 enum SwitchModel {
   ALLIED_TELESIS_X230 = 0;
   CISCO_9300 = 1;
-<<<<<<< HEAD
-  OVS = 2;
-=======
   OVS_SWITCH = 2;
->>>>>>> 499bff98
 }
 
 enum LinkStatus {
