# Device 9a:02:57:1e:8f:01, *** Make *** *** Model ***

## Test Roles

|  Role  |      Name              | Status |
|--------|------------------------|--------|
|Operator| *** Operator Name *** |        |
|Approver| *** Approver Name *** |        |

## Test Iteration

| Test             |                        |
|------------------|------------------------|
| Test report start date | 2020-04-15 02:17:03+00:00 |
| Test report end date   | 2020-04-15 02:20:12+00:00 |
| DAQ version      |  |
| Attempt number   | 1 |

## Device Identification

| Device            | Entry              |
|-------------------|--------------------|
| Name              | *** Name *** |
| GUID              | *** GUID *** |
| MAC addr          | 9a:02:57:1e:8f:01 |
| Hostname          | *** Network Hostname *** |
| Type              | *** Type *** |
| Make              | *** Make *** |
| Model             | *** Model *** |
| Serial Number     | *** Serial *** |
| Firmware Version  | *** Firmware Version *** |

## Device Description

![Image of device](*** Device Image URL ***)

*** Device Description ***


### Device documentation

[Device datasheets](*** Device Datasheets URL ***)
[Device manuals](*** Device Manuals URL ***)

## Report summary

Overall device result FAIL

|Category|Result|
|---|---|
|Security|0/1|
|Other|1/2|
|Connectivity|n/a|

|Expectation|pass|fail|skip|gone|
|---|---|---|---|---|
|Required|1|0|0|0|
|Recommended|0|1|0|0|
|Other|0|4|18|2|

|Result|Test|Category|Expectation|Notes|
|---|---|---|---|---|
|skip|base.switch.ping|Other|Other|No local IP has been set, check ext_loip in system.conf|
|pass|base.target.ping|Connectivity|Required|target reached|
|skip|cloud.udmi.pointset|Other|Other|No device id|
|fail|connection.mac_oui|Other|Other|Manufacturer prefix not found!|
|skip|connection.port_duplex|Other|Other|No local IP has been set, check ext_loip in system.conf|
|skip|connection.port_link|Other|Other|No local IP has been set, check ext_loip in system.conf|
|skip|connection.port_speed|Other|Other|No local IP has been set, check ext_loip in system.conf|
|skip|poe.negotiation|Other|Other|No local IP has been set, check ext_loip in system.conf|
|skip|poe.power|Other|Other|No local IP has been set, check ext_loip in system.conf|
|skip|poe.support|Other|Other|No local IP has been set, check ext_loip in system.conf|
|skip|protocol.bacnet.pic|Other|Other|Bacnet device not found.|
|skip|protocol.bacnet.version|Other|Other|Bacnet device not found.|
|skip|security.firmware|Other|Other|Could not retrieve a firmware version with nmap. Check bacnet port.|
|skip|security.passwords.http|Other|Other|Port 80 is not open on target device.|
|skip|security.passwords.https|Other|Other|Port 443 is not open on target device.|
|skip|security.passwords.ssh|Other|Other|Port 22 is not open on target device.|
|skip|security.passwords.telnet|Other|Other|Port 23 is not open on target device.|
|fail|security.ports.nmap|Security|Recommended|Some disallowed ports are open: 47808|
|skip|security.tls.v1|Other|Other||
|fail|security.tls.v1.x509|Other|Other||
|skip|security.tls.v1_2|Other|Other||
|fail|security.tls.v1_2.x509|Other|Other||
|skip|security.tls.v1_3|Other|Other||
|fail|security.tls.v1_3.x509|Other|Other||
|gone|unknown.fake.llama|Other|Other||
|gone|unknown.fake.monkey|Other|Other||


## Module ping

```
--------------------
Baseline ping test report
%% 34 packets captured.
LOCAL_IP not configured, assuming no network switch

Done with basic connectivity tests

--------------------
base.switch.ping
--------------------
Attempt to ping the OpenFlow compatible switch configured in system.conf
--------------------
See log above
--------------------
RESULT skip base.switch.ping No local IP has been set, check ext_loip in system.conf

--------------------
base.target.ping
--------------------
Attempt to ping the Device Under Test
--------------------
See log above
--------------------
RESULT pass base.target.ping target reached %% 10.20.87.164

```

## Module nmap

```
--------------------
security.ports.nmap
--------------------
Automatic TCP/UDP port scan using nmap
--------------------
# Nmap 7.60 scan initiated Wed Apr 15 02:18:57 2020 as: nmap -v -n -T5 -sT -sU --host-timeout=4m --open -pU:47808,T:23,443,80, -oG /tmp/nmap.log 10.20.87.164
# Ports scanned: TCP(3;23,80,443) UDP(1;47808) SCTP(0;) PROTOCOLS(0;)
Host: 10.20.87.164 ()	Status: Up
Host: 10.20.87.164 ()	Ports: 47808/open|filtered/udp//bacnet///	Ignored State: closed (3)
# Nmap done at Wed Apr 15 02:18:58 2020 -- 1 IP address (1 host up) scanned in 0.54 seconds
Failing 47808 open|filtered udp bacnet
--------------------
RESULT fail security.ports.nmap Some disallowed ports are open: 47808

```

## Module discover

```
--------------------
security.firmware
--------------------
Automatic bacnet firmware scan using nmap
--------------------
PORT      STATE  SERVICE
47808/udp closed bacnet
MAC Address: 9A:02:57:1E:8F:01 (Unknown)
--------------------
RESULT skip security.firmware Could not retrieve a firmware version with nmap. Check bacnet port.

```

## Module switch

```
--------------------
connection.port_link
--------------------
Connect the device to the network switch. Check the device and the switch for the green connection light & no errors
--------------------
LOCAL_IP not configured, assuming no network switch.
--------------------
RESULT skip connection.port_link No local IP has been set, check ext_loip in system.conf

--------------------
connection.port_speed
--------------------
Verify the device auto-negotiates connection speed
--------------------
LOCAL_IP not configured, assuming no network switch.
--------------------
RESULT skip connection.port_speed No local IP has been set, check ext_loip in system.conf

--------------------
connection.port_duplex
--------------------
Verify the device supports full duplex
--------------------
LOCAL_IP not configured, assuming no network switch.
--------------------
RESULT skip connection.port_duplex No local IP has been set, check ext_loip in system.conf

--------------------
poe.power
--------------------
Verify that the device draws less than the maximum power allocated by the port. This is 15.4W for 802.3af and 30W for 802.3at
--------------------
LOCAL_IP not configured, assuming no network switch.
--------------------
RESULT skip poe.power No local IP has been set, check ext_loip in system.conf

--------------------
poe.negotiation
--------------------
Verify the device autonegotiates power requirements
--------------------
LOCAL_IP not configured, assuming no network switch.
--------------------
RESULT skip poe.negotiation No local IP has been set, check ext_loip in system.conf

--------------------
poe.support
--------------------
Verify if the device supports PoE
--------------------
LOCAL_IP not configured, assuming no network switch.
--------------------
RESULT skip poe.support No local IP has been set, check ext_loip in system.conf

```

## Module macoui

```
--------------------
connection.mac_oui
--------------------
Check Physical device address OUI against IEEE registration and verify it is registered with the correct manufacturer
--------------------
Using the host hardware address 9a:02:57:1e:8f:01
Mac OUI Test
--------------------
RESULT fail connection.mac_oui Manufacturer prefix not found!

```

## Module bacext

```
--------------------
protocol.bacnet.version
--------------------
Verify and record version of Bacnet used by the device
--------------------
 Bacnet device not found.
--------------------
RESULT skip protocol.bacnet.version Bacnet device not found.

--------------------
protocol.bacnet.pic
--------------------
Verify BACnet traffic is compliant to the PIC statement
--------------------
 Bacnet device not found... Pics check cannot be performed.
--------------------
RESULT skip protocol.bacnet.pic Bacnet device not found.

```

## Module tls

```
--------------------
Collecting TLS cert from target address %% 10.20.87.164

--------------------
security.tls.v1
--------------------
Verify the device supports TLS 1.0 (as a client)
--------------------
See log above
--------------------
RESULT skip security.tls.v1

--------------------
security.tls.v1.x509
--------------------
Verify the devices supports RFC 2459 - Internet X.509 Public Key Infrastructure Certificate and CRL Profile
--------------------
See log above
--------------------
RESULT fail security.tls.v1.x509

--------------------
security.tls.v1_2
--------------------
Verify the device supports TLS 1.2 (as a client)
--------------------
See log above
--------------------
RESULT skip security.tls.v1_2

--------------------
security.tls.v1_2.x509
--------------------
null
--------------------
See log above
--------------------
<<<<<<< HEAD
RESULT fail security.tls.v1_2.x509
=======
RESULT skip security.tls.v1_2_x509
>>>>>>> 7d845d56

--------------------
security.tls.v1_3
--------------------
Verify the device supports TLS 1.3 (as a client)
--------------------
See log above
--------------------
RESULT skip security.tls.v1_3

--------------------
security.tls.v1_3.x509
--------------------
Verify the devices supports RFC 2459 - Internet X.509 Public Key Infrastructure Certificate and CRL Profile
--------------------
See log above
--------------------
<<<<<<< HEAD
RESULT fail security.tls.v1_3.x509

=======
RESULT skip security.tls.v1_3.x509
>>>>>>> 7d845d56
```

## Module password

```
--------------------
security.passwords.http
--------------------
Verify all default passwords are updated and new Google provided passwords are set.
--------------------
%% [STARTING WITH IP:10.20.87.164, MAC:9a:02:57:1e:8f:01, PROTOCOL: http]
%% Starting NMAP check...
%% 
%% Starting Nmap 7.60 ( https://nmap.org ) at 2020-04-15 02:19 UTC
%% Nmap scan report for daq-faux-1 (10.20.87.164)
%% Host is up (0.000043s latency).
%% Not shown: 999 closed ports
%% PORT      STATE SERVICE
%% 10000/tcp open  snet-sensor-mgmt
%% MAC Address: 9A:02:57:1E:8F:01 (Unknown)
%% 
%% Nmap done: 1 IP address (1 host up) scanned in 1.68 seconds
%% nmap 10.20.87.164
%% Done.
--------------------
RESULT skip security.passwords.http Port 80 is not open on target device.

--------------------
security.passwords.https
--------------------
Verify all default passwords are updated and new Google provided passwords are set.
--------------------
%% [STARTING WITH IP:10.20.87.164, MAC:9a:02:57:1e:8f:01, PROTOCOL: https]
%% Starting NMAP check...
%% 
%% Starting Nmap 7.60 ( https://nmap.org ) at 2020-04-15 02:19 UTC
%% Nmap scan report for daq-faux-1 (10.20.87.164)
%% Host is up (0.00013s latency).
%% Not shown: 999 closed ports
%% PORT      STATE SERVICE
%% 10000/tcp open  snet-sensor-mgmt
%% MAC Address: 9A:02:57:1E:8F:01 (Unknown)
%% 
%% Nmap done: 1 IP address (1 host up) scanned in 1.91 seconds
%% nmap 10.20.87.164
%% Done.
--------------------
RESULT skip security.passwords.https Port 443 is not open on target device.

--------------------
security.passwords.telnet
--------------------
Verify all default passwords are updated and new Google provided passwords are set.
--------------------
%% [STARTING WITH IP:10.20.87.164, MAC:9a:02:57:1e:8f:01, PROTOCOL: telnet]
%% Starting NMAP check...
%% 
%% Starting Nmap 7.60 ( https://nmap.org ) at 2020-04-15 02:19 UTC
%% Nmap scan report for daq-faux-1 (10.20.87.164)
%% Host is up (0.000081s latency).
%% Not shown: 999 closed ports
%% PORT      STATE SERVICE
%% 10000/tcp open  snet-sensor-mgmt
%% MAC Address: 9A:02:57:1E:8F:01 (Unknown)
%% 
%% Nmap done: 1 IP address (1 host up) scanned in 1.90 seconds
%% nmap 10.20.87.164
%% Done.
--------------------
RESULT skip security.passwords.telnet Port 23 is not open on target device.

--------------------
security.passwords.ssh
--------------------
Verify all default passwords are updated and new Google provided passwords are set.
--------------------
%% [STARTING WITH IP:10.20.87.164, MAC:9a:02:57:1e:8f:01, PROTOCOL: ssh]
%% Starting NMAP check...
%% 
%% Starting Nmap 7.60 ( https://nmap.org ) at 2020-04-15 02:19 UTC
%% Nmap scan report for daq-faux-1 (10.20.87.164)
%% Host is up (0.000076s latency).
%% Not shown: 999 closed ports
%% PORT      STATE SERVICE
%% 10000/tcp open  snet-sensor-mgmt
%% MAC Address: 9A:02:57:1E:8F:01 (Unknown)
%% 
%% Nmap done: 1 IP address (1 host up) scanned in 1.91 seconds
%% nmap 10.20.87.164
%% Done.
--------------------
RESULT skip security.passwords.ssh Port 22 is not open on target device.

```

## Module udmi

```
--------------------
cloud.udmi.pointset
--------------------
Validates device payload against the UDMI schema
--------------------
Device id is null, skipping.
--------------------
RESULT skip cloud.udmi.pointset No device id

```

## Report complete
<|MERGE_RESOLUTION|>--- conflicted
+++ resolved
@@ -290,11 +290,7 @@
 --------------------
 See log above
 --------------------
-<<<<<<< HEAD
 RESULT fail security.tls.v1_2.x509
-=======
-RESULT skip security.tls.v1_2_x509
->>>>>>> 7d845d56
 
 --------------------
 security.tls.v1_3
@@ -312,12 +308,7 @@
 --------------------
 See log above
 --------------------
-<<<<<<< HEAD
 RESULT fail security.tls.v1_3.x509
-
-=======
-RESULT skip security.tls.v1_3.x509
->>>>>>> 7d845d56
 ```
 
 ## Module password
