# Device 9a:02:57:1e:8f:01, *** Make *** *** Model ***

## Test Roles

|  Role  |      Name              | Status |
|--------|------------------------|--------|
|Operator| *** Operator Name *** |        |
|Approver| *** Approver Name *** |        |

## Test Iteration

| Test             |                        |
|------------------|------------------------|
| Test report start date | 2020-04-15 02:17:03+00:00 |
| Test report end date   | 2020-04-15 02:20:12+00:00 |
| DAQ version      |  |
| Attempt number   | 1 |

## Device Identification

| Device            | Entry              |
|-------------------|--------------------|
| Name              | *** Name *** |
| GUID              | *** GUID *** |
| MAC addr          | 9a:02:57:1e:8f:01 |
| Hostname          | *** Network Hostname *** |
| Type              | *** Type *** |
| Make              | *** Make *** |
| Model             | *** Model *** |
| Serial Number     | *** Serial *** |
| Firmware Version  | *** Firmware Version *** |

## Device Description

![Image of device](*** Device Image URL ***)

*** Device Description ***


### Device documentation

[Device datasheets](*** Device Datasheets URL ***)
[Device manuals](*** Device Manuals URL ***)

## Report summary

Overall device result FAIL

|Category|Result|
|---|---|
|Security|0/1|
|Other|1/2|
|Connectivity|n/a|

|Expectation|pass|fail|skip|gone|
|---|---|---|---|---|
|Required|1|0|0|0|
|Recommended|0|1|0|0|
|Other|0|4|18|2|

|Result|Test|Category|Expectation|Notes|
|---|---|---|---|---|
|skip|base.switch.ping|Other|Other|No local IP has been set, check ext_loip in system.conf|
|pass|base.target.ping|Connectivity|Required|target reached|
|skip|cloud.udmi.pointset|Other|Other|No device id|
|fail|connection.mac_oui|Other|Other|Manufacturer prefix not found!|
|skip|connection.port_duplex|Other|Other|No local IP has been set, check ext_loip in system.conf|
|skip|connection.port_link|Other|Other|No local IP has been set, check ext_loip in system.conf|
|skip|connection.port_speed|Other|Other|No local IP has been set, check ext_loip in system.conf|
|skip|poe.negotiation|Other|Other|No local IP has been set, check ext_loip in system.conf|
|skip|poe.power|Other|Other|No local IP has been set, check ext_loip in system.conf|
|skip|poe.support|Other|Other|No local IP has been set, check ext_loip in system.conf|
|skip|protocol.bacnet.pic|Other|Other|Bacnet device not found.|
|skip|protocol.bacnet.version|Other|Other|Bacnet device not found.|
|skip|security.firmware|Other|Other|Could not retrieve a firmware version with nmap. Check bacnet port.|
|skip|security.passwords.http|Other|Other|Port 80 is not open on target device.|
|skip|security.passwords.https|Other|Other|Port 443 is not open on target device.|
|skip|security.passwords.ssh|Other|Other|Port 22 is not open on target device.|
|skip|security.passwords.telnet|Other|Other|Port 23 is not open on target device.|
|fail|security.ports.nmap|Security|Recommended|Some disallowed ports are open: 47808|
|skip|security.tls.v1|Other|Other||
|fail|security.tls.v1.x509|Other|Other||
|skip|security.tls.v1_2|Other|Other||
|fail|security.tls.v1_2.x509|Other|Other||
|skip|security.tls.v1_3|Other|Other||
|fail|security.tls.v1_3.x509|Other|Other||
|gone|unknown.fake.llama|Other|Other||
|gone|unknown.fake.monkey|Other|Other||


## Module ping

```
--------------------
Baseline ping test report
%% 34 packets captured.
LOCAL_IP not configured, assuming no network switch

Done with basic connectivity tests

--------------------
base.switch.ping
--------------------
Attempt to ping the OpenFlow compatible switch configured in system.conf
--------------------
See log above
--------------------
RESULT skip base.switch.ping No local IP has been set, check ext_loip in system.conf

--------------------
base.target.ping
--------------------
Attempt to ping the Device Under Test
--------------------
See log above
--------------------
RESULT pass base.target.ping target reached %% 10.20.87.164

```

## Module nmap

```
--------------------
security.ports.nmap
--------------------
Automatic TCP/UDP port scan using nmap
--------------------
# Nmap 7.60 scan initiated Wed Apr 15 02:18:57 2020 as: nmap -v -n -T5 -sT -sU --host-timeout=4m --open -pU:47808,T:23,443,80, -oG /tmp/nmap.log 10.20.87.164
# Ports scanned: TCP(3;23,80,443) UDP(1;47808) SCTP(0;) PROTOCOLS(0;)
Host: 10.20.87.164 ()	Status: Up
Host: 10.20.87.164 ()	Ports: 47808/open|filtered/udp//bacnet///	Ignored State: closed (3)
# Nmap done at Wed Apr 15 02:18:58 2020 -- 1 IP address (1 host up) scanned in 0.54 seconds
Failing 47808 open|filtered udp bacnet
--------------------
RESULT fail security.ports.nmap Some disallowed ports are open: 47808

```

## Module discover

```
--------------------
security.firmware
--------------------
Automatic bacnet firmware scan using nmap
--------------------
PORT      STATE  SERVICE
47808/udp closed bacnet
MAC Address: 9A:02:57:1E:8F:01 (Unknown)
--------------------
RESULT skip security.firmware Could not retrieve a firmware version with nmap. Check bacnet port.

```

## Module switch

```
--------------------
connection.port_link
--------------------
Connect the device to the network switch. Check the device and the switch for the green connection light & no errors
--------------------
LOCAL_IP not configured, assuming no network switch.
--------------------
RESULT skip connection.port_link No local IP has been set, check ext_loip in system.conf

--------------------
connection.port_speed
--------------------
Verify the device auto-negotiates connection speed
--------------------
LOCAL_IP not configured, assuming no network switch.
--------------------
RESULT skip connection.port_speed No local IP has been set, check ext_loip in system.conf

--------------------
connection.port_duplex
--------------------
Verify the device supports full duplex
--------------------
LOCAL_IP not configured, assuming no network switch.
--------------------
RESULT skip connection.port_duplex No local IP has been set, check ext_loip in system.conf

--------------------
poe.power
--------------------
Verify that the device draws less than the maximum power allocated by the port. This is 15.4W for 802.3af and 30W for 802.3at
--------------------
LOCAL_IP not configured, assuming no network switch.
--------------------
RESULT skip poe.power No local IP has been set, check ext_loip in system.conf

--------------------
poe.negotiation
--------------------
Verify the device autonegotiates power requirements
--------------------
LOCAL_IP not configured, assuming no network switch.
--------------------
RESULT skip poe.negotiation No local IP has been set, check ext_loip in system.conf

--------------------
poe.support
--------------------
Verify if the device supports PoE
--------------------
LOCAL_IP not configured, assuming no network switch.
--------------------
RESULT skip poe.support No local IP has been set, check ext_loip in system.conf

```

## Module macoui

```
--------------------
connection.mac_oui
--------------------
Check Physical device address OUI against IEEE registration and verify it is registered with the correct manufacturer
--------------------
Using the host hardware address 9a:02:57:1e:8f:01
Mac OUI Test
--------------------
RESULT fail connection.mac_oui Manufacturer prefix not found!

```

## Module bacext

```
--------------------
protocol.bacnet.version
--------------------
Verify and record version of Bacnet used by the device
--------------------
 Bacnet device not found.
--------------------
RESULT skip protocol.bacnet.version Bacnet device not found.

--------------------
protocol.bacnet.pic
--------------------
Verify BACnet traffic is compliant to the PIC statement
--------------------
 Bacnet device not found... Pics check cannot be performed.
--------------------
RESULT skip protocol.bacnet.pic Bacnet device not found.

```

## Module tls

```
--------------------
<<<<<<< HEAD
Collecting TLS cert from target address %% 10.20.87.164
=======
Collecting TLS cert from target address %% 10.20.96.164
SSLHandshakeException: Unable to complete handshake
>>>>>>> 4c69511c

--------------------
security.tls.v1
--------------------
Verify the device supports TLS 1.0 (as a client)
--------------------
See log above
--------------------
RESULT skip security.tls.v1

--------------------
security.tls.v1.x509
--------------------
Verify the devices supports RFC 2459 - Internet X.509 Public Key Infrastructure Certificate and CRL Profile
--------------------
See log above
--------------------
<<<<<<< HEAD
RESULT fail security.tls.v1.x509

--------------------
security.tls.v1_2
--------------------
Verify the device supports TLS 1.2 (as a client)
--------------------
See log above
--------------------
RESULT skip security.tls.v1_2

--------------------
security.tls.v1_2.x509
--------------------
null
--------------------
See log above
--------------------
RESULT fail security.tls.v1_2.x509

--------------------
security.tls.v1_3
--------------------
Verify the device supports TLS 1.3 (as a client)
--------------------
See log above
--------------------
RESULT skip security.tls.v1_3

--------------------
security.tls.v1_3.x509
--------------------
Verify the devices supports RFC 2459 - Internet X.509 Public Key Infrastructure Certificate and CRL Profile
--------------------
See log above
--------------------
RESULT fail security.tls.v1_3.x509
=======
RESULT skip security.tls.v1.x509
>>>>>>> 4c69511c

--------------------
security.tls.v1_2
--------------------
Verify the device supports TLS 1.2 (as a client)
--------------------
See log above
--------------------
RESULT skip security.tls.v1_2

--------------------
security.tls.v1_2.x509
--------------------
Verify the devices supports RFC 2459 - Internet X.509 Public Key Infrastructure Certificate and CRL Profile
--------------------
See log above
--------------------
RESULT skip security.tls.v1_2.x509

--------------------
security.tls.v1_3
--------------------
Verify the device supports TLS 1.3 (as a client)
--------------------
See log above
--------------------
RESULT skip security.tls.v1_3

--------------------
security.tls.v1_3.x509
--------------------
Verify the devices supports RFC 2459 - Internet X.509 Public Key Infrastructure Certificate and CRL Profile
--------------------
See log above
--------------------
RESULT skip security.tls.v1_3.x509
```

## Module password

```
--------------------
security.passwords.http
--------------------
Verify all default passwords are updated and new Google provided passwords are set.
--------------------
%% [STARTING WITH IP:10.20.87.164, MAC:9a:02:57:1e:8f:01, PROTOCOL: http]
%% Starting NMAP check...
%% 
%% Starting Nmap 7.60 ( https://nmap.org ) at 2020-04-15 02:19 UTC
%% Nmap scan report for daq-faux-1 (10.20.87.164)
%% Host is up (0.000043s latency).
%% Not shown: 999 closed ports
%% PORT      STATE SERVICE
%% 10000/tcp open  snet-sensor-mgmt
%% MAC Address: 9A:02:57:1E:8F:01 (Unknown)
%% 
%% Nmap done: 1 IP address (1 host up) scanned in 1.68 seconds
%% nmap 10.20.87.164
%% Done.
--------------------
RESULT skip security.passwords.http Port 80 is not open on target device.

--------------------
security.passwords.https
--------------------
Verify all default passwords are updated and new Google provided passwords are set.
--------------------
%% [STARTING WITH IP:10.20.87.164, MAC:9a:02:57:1e:8f:01, PROTOCOL: https]
%% Starting NMAP check...
%% 
%% Starting Nmap 7.60 ( https://nmap.org ) at 2020-04-15 02:19 UTC
%% Nmap scan report for daq-faux-1 (10.20.87.164)
%% Host is up (0.00013s latency).
%% Not shown: 999 closed ports
%% PORT      STATE SERVICE
%% 10000/tcp open  snet-sensor-mgmt
%% MAC Address: 9A:02:57:1E:8F:01 (Unknown)
%% 
%% Nmap done: 1 IP address (1 host up) scanned in 1.91 seconds
%% nmap 10.20.87.164
%% Done.
--------------------
RESULT skip security.passwords.https Port 443 is not open on target device.

--------------------
security.passwords.telnet
--------------------
Verify all default passwords are updated and new Google provided passwords are set.
--------------------
%% [STARTING WITH IP:10.20.87.164, MAC:9a:02:57:1e:8f:01, PROTOCOL: telnet]
%% Starting NMAP check...
%% 
%% Starting Nmap 7.60 ( https://nmap.org ) at 2020-04-15 02:19 UTC
%% Nmap scan report for daq-faux-1 (10.20.87.164)
%% Host is up (0.000081s latency).
%% Not shown: 999 closed ports
%% PORT      STATE SERVICE
%% 10000/tcp open  snet-sensor-mgmt
%% MAC Address: 9A:02:57:1E:8F:01 (Unknown)
%% 
%% Nmap done: 1 IP address (1 host up) scanned in 1.90 seconds
%% nmap 10.20.87.164
%% Done.
--------------------
RESULT skip security.passwords.telnet Port 23 is not open on target device.

--------------------
security.passwords.ssh
--------------------
Verify all default passwords are updated and new Google provided passwords are set.
--------------------
%% [STARTING WITH IP:10.20.87.164, MAC:9a:02:57:1e:8f:01, PROTOCOL: ssh]
%% Starting NMAP check...
%% 
%% Starting Nmap 7.60 ( https://nmap.org ) at 2020-04-15 02:19 UTC
%% Nmap scan report for daq-faux-1 (10.20.87.164)
%% Host is up (0.000076s latency).
%% Not shown: 999 closed ports
%% PORT      STATE SERVICE
%% 10000/tcp open  snet-sensor-mgmt
%% MAC Address: 9A:02:57:1E:8F:01 (Unknown)
%% 
%% Nmap done: 1 IP address (1 host up) scanned in 1.91 seconds
%% nmap 10.20.87.164
%% Done.
--------------------
RESULT skip security.passwords.ssh Port 22 is not open on target device.

```

## Module udmi

```
--------------------
cloud.udmi.pointset
--------------------
Validates device payload against the UDMI schema
--------------------
Device id is null, skipping.
--------------------
RESULT skip cloud.udmi.pointset No device id

```

## Report complete
<|MERGE_RESOLUTION|>--- conflicted
+++ resolved
@@ -254,12 +254,7 @@
 
 ```
 --------------------
-<<<<<<< HEAD
 Collecting TLS cert from target address %% 10.20.87.164
-=======
-Collecting TLS cert from target address %% 10.20.96.164
-SSLHandshakeException: Unable to complete handshake
->>>>>>> 4c69511c
 
 --------------------
 security.tls.v1
@@ -277,7 +272,6 @@
 --------------------
 See log above
 --------------------
-<<<<<<< HEAD
 RESULT fail security.tls.v1.x509
 
 --------------------
@@ -296,7 +290,7 @@
 --------------------
 See log above
 --------------------
-RESULT fail security.tls.v1_2.x509
+RESULT skip security.tls.v1_2.x509
 
 --------------------
 security.tls.v1_3
@@ -315,45 +309,7 @@
 See log above
 --------------------
 RESULT fail security.tls.v1_3.x509
-=======
-RESULT skip security.tls.v1.x509
->>>>>>> 4c69511c
-
---------------------
-security.tls.v1_2
---------------------
-Verify the device supports TLS 1.2 (as a client)
---------------------
-See log above
---------------------
-RESULT skip security.tls.v1_2
-
---------------------
-security.tls.v1_2.x509
---------------------
-Verify the devices supports RFC 2459 - Internet X.509 Public Key Infrastructure Certificate and CRL Profile
---------------------
-See log above
---------------------
-RESULT skip security.tls.v1_2.x509
-
---------------------
-security.tls.v1_3
---------------------
-Verify the device supports TLS 1.3 (as a client)
---------------------
-See log above
---------------------
-RESULT skip security.tls.v1_3
-
---------------------
-security.tls.v1_3.x509
---------------------
-Verify the devices supports RFC 2459 - Internet X.509 Public Key Infrastructure Certificate and CRL Profile
---------------------
-See log above
---------------------
-RESULT skip security.tls.v1_3.x509
+
 ```
 
 ## Module password
