--- conflicted
+++ resolved
@@ -17,14 +17,11 @@
   * Convert to base64 encoded credentials for cloud-based tests
   * Poe switch test capability
   * Added switch_model property in system.conf for using switch tests
-<<<<<<< HEAD
-=======
   * Support for Cisco Catalyst 9300 series network switches in the switch test
   * Passwords test module for checking devices against a default set of passwords
   * BACnet firmware discovery test
   * Addition of port configuration for running nmap for port scanning
   * Updated to faucet 1.9.36 and forch 0.33
->>>>>>> ac35cedd
 * 1.0.2
 	* Faucet update to 1.9.19, including explicit LLDP stacking acls.
 	* Update Travis build environment to Bionic (prev. Trusty).
