--- conflicted
+++ resolved
@@ -1,11 +1,7 @@
 from __future__ import absolute_import
 import sys
-<<<<<<< HEAD
+import json
 from scapy.all import rdpcap, DHCP, ICMP, IP
-=======
-import json
-from scapy.all import rdpcap, DHCP
->>>>>>> b1a4ff00
 
 TEST_REQUEST = str(sys.argv[1])
 DHCP_REQUEST = 3
@@ -15,26 +11,16 @@
     """main"""
     scan_file = '/scans/test_ipaddr.pcap'
     ipaddr_log = '/tmp/activate.log'
-<<<<<<< HEAD
+    module_config_file = '/config/device/module_config.json'
+    dhcp_ranges = []
     scan_file = '/scans/test_ipaddr.pcap'
     report_filename = 'report.txt'
     dash_break_line = '--------------------\n'
     description_dhcp_short = 'Reconnect device and check for DHCP request.'
-    description_dhcp_long = 'Wait for lease expiry and check for DHCP request.'
     description_ip_change = 'Device communicates after IP change.'
+    description_private_address = 'Device supports all private address ranges.'
     running_port_toggle = 'Running dhcp port_toggle test'
     running_ip_change = 'Running ip change test'
-    ip_notification = 'ip notification'
-    result = None
-    summary = None
-=======
-    module_config_file = '/config/device/module_config.json'
-    dhcp_ranges = []
-    report_filename = 'report.txt'
-    dash_break_line = '--------------------\n'
-    description_dhcp_short = 'Reconnect device and check for DHCP request.'
-    description_private_address = 'Device supports all private address ranges.'
-    running_port_toggle = 'Running dhcp port_toggle test'
     ip_notification = 'ip notification'
     result = None
     summary = None
@@ -42,7 +28,6 @@
     with open(module_config_file) as json_file:
         json_data = json.load(json_file)
         dhcp_ranges = json_data['modules']['ipaddr']['dhcp_ranges']
->>>>>>> b1a4ff00
 
     def _write_report(string_to_append):
         with open(report_filename, 'a+') as file_open:
@@ -65,8 +50,6 @@
                 return opt[1]
         return None
 
-<<<<<<< HEAD
-=======
     def _to_ipv4(ip):
         return tuple(int(n) for n in ip.split('.'))
 
@@ -86,7 +69,6 @@
                 found_request = True
         return found_request
 
->>>>>>> b1a4ff00
     def _test_dhcp_short():
         fd = open(ipaddr_log, 'r')
         run_dhcp_short = False
@@ -99,7 +81,6 @@
                 run_dhcp_short = True
         fd.close()
         return 'fail', 'No DHCP request received.'
-<<<<<<< HEAD
 
     def _test_ip_change():
 
@@ -126,7 +107,6 @@
         if pingFound:
             return 'pass', 'Ping response received after IP change.'
         return 'fail', 'No ping response received after IP change.'
-=======
 
     def _test_private_address():
         if len(dhcp_ranges) == 0:
@@ -139,22 +119,18 @@
         if passing:
             return 'pass', 'All private address ranges are supported.'
         return 'fail', 'Not all private address ranges are supported.'
->>>>>>> b1a4ff00
 
     _write_report("{b}{t}\n{b}".format(b=dash_break_line, t=TEST_REQUEST))
 
     if TEST_REQUEST == 'connection.network.dhcp_short':
         result, summary = _test_dhcp_short()
         _write_report("{d}\n{b}".format(b=dash_break_line, d=description_dhcp_short))
-<<<<<<< HEAD
     elif TEST_REQUEST == 'connection.dhcp.ip_change':
         result, summary = _test_ip_change()
         _write_report("{d}\n{b}".format(b=dash_break_line, d=description_ip_change))
-=======
     elif TEST_REQUEST == 'connection.dhcp.private_address':
         result, summary = _test_private_address()
         _write_report("{d}\n{b}".format(b=dash_break_line, d=description_private_address))
->>>>>>> b1a4ff00
 
     _write_report("RESULT {r} {t} {s}\n".format(r=result, t=TEST_REQUEST, s=summary))
 
