--- conflicted
+++ resolved
@@ -15,7 +15,6 @@
 ### connection.dhcp.private_address
 - Device supports all private address ranges.
 #### Result Cases:
-<<<<<<< HEAD
 - PASS: A DHCP request was received for each private address range.
 - FAIL: A DHCP request was not received for each private address range.
 ### connection.network.dhcp_change
@@ -23,12 +22,8 @@
 #### Result Cases:
 - PASS: Device received the new IP address.
 - FAIL: Device did not receive the new IP address.
-=======
-- PASS: The device accepts all private address ranges specified.
-- FAIL: The device does not accept all private address ranges specified.
 ### connection.dhcp.ip_change
 - Device communicates after IP change.
 #### Result Cases:
 - PASS: A ping reply is found after the IP address has been changed.
-- FAIL: No ping reply is found after the IP address has been changed.
->>>>>>> f1ea7517
+- FAIL: No ping reply is found after the IP address has been changed.