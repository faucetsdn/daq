--- conflicted
+++ resolved
@@ -17,16 +17,12 @@
 
 RESULT_AND_SUMMARY="$(grep "RESULT" $LOCAL_REPORT)"
 grep -v "RESULT" $LOCAL_REPORT >> $REDACTED_LOG
-<<<<<<< HEAD
-sleep 10
-=======
 
 # For testing module timeout.
 sleep 10
 
 TEST_RESULT=$(cat $REDACTED_LOG)
 
->>>>>>> d29cf59e
 write_out_result $REPORT \
                  "$TEST_NAME" \
                  "$TEST_DESCRIPTION" \
