#!/bin/bash -e

ROOT=$(realpath $(dirname $0)/..)
USI_DIR=$ROOT/inst/network
DEBUG=""

debug_mode="true" #Always in debug mode for now
if [ -n $debug_mode ]; then
    DEBUG="debug"
    echo Starting USI in debug mode
else
    echo Starting USI
fi

<<<<<<< HEAD
if [ -f "$gcp_cred" ]; then
    origin=`jq -r '.client_email' $gcp_cred | sed 's/@.*//'`
    project=`jq -r '.project_id' $gcp_cred | sed 's/@.*//'`
    log_driver="--log-driver=gcplogs ---log-opt gcp-project=$project -log-opt labels=origin --label origin=$origin"
    sudo mkdir -p /etc/systemd/system/docker.service.d 
cat <<EOF > /etc/systemd/system/docker.service.d/docker-override.conf 
[Service]
Environment="GOOGLE_APPLICATION_CREDENTIALS=`realpath $gcp_cred`"
EOF
    sudo systemctl daemon-reload
    sudo systemctl restart docker
fi

rm -rf $USI_DIR
mkdir -p $USI_DIR
args="-d -v $USI_DIR:/ovs --privileged --network=host -e DEBUG=$DEBUG --name daq-usi daqf/usi"
docker run $log_driver $args || docker run $args 
=======
rm -rf $USI_DIR
mkdir -p $USI_DIR
GOOGLE_APPLICATION_CREDENTIALS=$gcp_cred docker run -d -v $USI_DIR:/ovs --privileged --network=host -e DEBUG=$DEBUG --name daq-usi daqf/usi
>>>>>>> 702baad9

echo DAQ autoclean docker cp daq-usi:/root/logs.txt inst/cmdusi.log
echo DAQ autoclean docker kill daq-usi <|MERGE_RESOLUTION|>--- conflicted
+++ resolved
@@ -12,7 +12,6 @@
     echo Starting USI
 fi
 
-<<<<<<< HEAD
 if [ -f "$gcp_cred" ]; then
     origin=`jq -r '.client_email' $gcp_cred | sed 's/@.*//'`
     project=`jq -r '.project_id' $gcp_cred | sed 's/@.*//'`
@@ -30,11 +29,6 @@
 mkdir -p $USI_DIR
 args="-d -v $USI_DIR:/ovs --privileged --network=host -e DEBUG=$DEBUG --name daq-usi daqf/usi"
 docker run $log_driver $args || docker run $args 
-=======
-rm -rf $USI_DIR
-mkdir -p $USI_DIR
-GOOGLE_APPLICATION_CREDENTIALS=$gcp_cred docker run -d -v $USI_DIR:/ovs --privileged --network=host -e DEBUG=$DEBUG --name daq-usi daqf/usi
->>>>>>> 702baad9
 
 echo DAQ autoclean docker cp daq-usi:/root/logs.txt inst/cmdusi.log
 echo DAQ autoclean docker kill daq-usi 