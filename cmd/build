--- conflicted
+++ resolved
@@ -2,11 +2,7 @@
 
 if [ "$1" == help ]; then
  echo The following are expected modes of builds:
-<<<<<<< HEAD
- echo $0 : defaults to build 
-=======
  echo $0 : defaults to build
->>>>>>> 6ba88923
  echo $0 check : Check if the built images are updated.
  echo $0 push : Pushes images to docker hub
  echo $0 pull : Pulls images from docker hub
