--- conflicted
+++ resolved
@@ -7,11 +7,7 @@
  echo $0 check : Check if the built images are updated.
  echo $0 push : Pushes images to docker hub
  echo $0 pull : Pulls images from docker hub
-<<<<<<< HEAD
- echo $0 build : Builds missing docker images
-=======
  echo $0 build : Builds only missing docker images
->>>>>>> 9b89cafb
  echo $0 force [version] : Builds all docker images
  exit 0
 fi
@@ -95,20 +91,7 @@
     fi
     force=force
     shift
-<<<<<<< HEAD
-fi
-
-rm -f inst/$DOCKER_IMAGE_LIST
-rm -f inst/$DOCKER_IMAGE_VER
-
-if [ -n "$BUILD_IMAGE_VER" ]; then
-    echo $BUILD_IMAGE_VER > inst/$DOCKER_IMAGE_VER
-fi
-
-if [ "$1" == inline ]; then
-=======
 elif [ "$1" == inline ]; then
->>>>>>> 9b89cafb
     inline="inline"
     shift
 elif [ "$1" == "" ]; then
