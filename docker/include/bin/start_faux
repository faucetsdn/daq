--- conflicted
+++ resolved
@@ -277,14 +277,9 @@
     echo Runtime config $conf_file not found.
 fi
 
-<<<<<<< HEAD
-# Trigger wpasupplicant
-wpa_supplicant -dd -c/tmp/wpasupplicant/wired-peap.conf -ieth0 -Dwired &
-=======
 if [ -n "${options[wpa]}" ]; then
     wpa_supplicant -dd -c/tmp/wpasupplicant/wired-peap.conf -ieth0 -Dwired &
 fi
->>>>>>> 9782f4b1
 
 echo Blocking for all eternity.
 tail -f /dev/null