--- conflicted
+++ resolved
@@ -227,14 +227,9 @@
     echo Starting expired tls server on port 443 https.
     mv /root/nginx/nginxfail.conf /etc/nginx/nginx.conf
     service nginx start
-<<<<<<< HEAD
     DEFAULT_ROUTE=$(ip route show default | awk '/default/ {print $3}')
     python tlsfaux/client.py 1.2 $DEFAULT_ROUTE &
     python tlsfaux/client.py 1.3 $DEFAULT_ROUTE &
-=======
-    python tlsfaux/client.py 1.2 google.com &
-    python tlsfaux/client.py 1.3 google.com &
->>>>>>> 55c7438c
 fi
 
 if [ -n "${options[pubber]}" ]; then
