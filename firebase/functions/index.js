/**
 * Simple function to ingest test results event from DAQ.
 */

const functions = require('firebase-functions');
const admin = require('firebase-admin');
const { PubSub } = require(`@google-cloud/pubsub`);
const iot = require('@google-cloud/iot');
const pubsub = new PubSub();

admin.initializeApp(functions.config().firebase);
const db = admin.firestore();

const iotClient = new iot.v1.DeviceManagerClient({
  // optional auth parameters.
});

function deleteQueryBatch(originId, query, resolve, reject, deleted) {
  const origins = db.collection('origin');
  query.get()
    .then((snapshot) => {
      if (snapshot.size === 0) {
        return 0;
      }
      if (!deleted[originId]) {
        deleted[originId] = []
      }
      const batch = db.batch();
      snapshot.docs.forEach((doc) => {
        deleted[originId].push(doc.id);
        const runDoc = origins.doc(originId).collection('runid').doc(doc.id);
        batch.delete(runDoc);
        batch.delete(doc.ref);
      });

      return batch.commit().then(() => {
        return snapshot.size;
      });
    }).then((numDeleted) => {
      if (numDeleted === 0) {
        resolve();
        return;
      }
      process.nextTick(() => {
        deleteQueryBatch(originId, query, resolve, reject, deleted);
      });
    })
    .catch(reject);
}

exports.daq_cleanup_crontab = functions.runWith({ timeoutSeconds: 300 }).pubsub.schedule('0 2 * * *')
  .onRun((context) => {
    const origins = db.collection('origin');
    const deleted = {};
    const ports = {};
    return origins.get().then((snapshot) => {
      return Promise.all(snapshot.docs.map((origin) => {
        const expiration = origins.doc(origin.id).collection('expiration');
        return new Promise((resolve, reject) => {
          const query = expiration.where("expiration", "<=", new Date().toISOString()).limit(100);
          deleteQueryBatch(origin.id, query, resolve, reject, deleted);
        });
      }));
    }).then(() => {
      // get ports for each origin
      return Promise.all(Object.keys(deleted).map((originId) => {
        return origins.doc(originId).collection('port').get().then((snapshot) => {
          ports[originId] = snapshot.docs.map((doc) => doc.id);
        });
      }));
    }).then(() => {
      // delete run ids under port
      return Promise.all(Object.keys(ports).map((originId) => {
        return Promise.all(ports[originId].map((port) => {
          const runids = origins.doc(originId).collection("port").doc(port).collection("runid");
          return Promise.all(deleted[originId].map((runid) => {
            return runids.doc(runid).delete();
          }));
        }));
      }));
    });
  });

exports.daq_firestore = functions.pubsub.topic('daq_runner').onPublish((event) => {
  const message = event.json;
  const origin = event.attributes.origin;
  const siteName = event.attributes.site_name || 'unknown';
  const messageType = message.type;
  const payload = message.payload;

  if (messageType === 'runner_config') {
    return handleRunnerConfig(origin, payload);
  } else if (messageType === 'test_result') {
    return handleTestResult(origin, siteName, payload);
  } else if (messageType === 'heartbeat') {
    return handleHeartbeat(origin, payload);
  } else {
    throw `Unknown message type ${messageType} from ${origin}`
  }
});

function handleRunnerConfig(origin, message) {
  const now = Date.now();
  const timestamp = new Date(now).toJSON();
  console.log('updating runner config', timestamp, origin, message.timestamp);

  const originDoc = db.collection('origin').doc(origin);
  const runnerDoc = originDoc.collection('runner').doc('setup').collection('config').doc('latest');
  return runnerDoc.set({
    'updated': timestamp,
    'timestamp': message.timestamp,
    'config': message.config
  });
}

function handleTestResult(origin, siteName, message) {
  const now = Date.now();
  const timestamp = new Date(now).toJSON();

  const originDoc = db.collection('origin').doc(origin);
  const siteDoc = db.collection('site').doc(siteName);
  const portDoc = originDoc.collection('port').doc('port' + message.port);
  const deviceDoc = originDoc.collection('device').doc(message.device_id);
  const updates = [
    originDoc.set({ 'updated': timestamp }),
    siteDoc.set({ 'updated': timestamp }),
    portDoc.set({ 'updated': timestamp }),
    deviceDoc.set({ 'updated': timestamp })
  ];
  if (message.config && message.config.run_info
    && message.config.run_info.expiration) {
    const expirationDoc = originDoc.collection('expiration').doc(message.runid);
    updates.push(expirationDoc.set({
      expiration: message.config.run_info.expiration
    }));
  }
  return Promise.all(updates).then(() => {
    if (!message.name) {
      console.log('latest config', message.device_id, message.runid);
      const confDoc = deviceDoc.collection('config').doc('latest');

      return Promise.all([
        deviceDoc.set({ 'updated': timestamp }),
        confDoc.set(message)
      ]);
    }

    console.log('Test Result: ', timestamp, origin, siteName, message.port,
      message.runid, message.name, message.device_id, message.state);
    const runDoc = originDoc.collection('runid').doc(message.runid);
    const resultDoc = runDoc.collection('test').doc(message.name);
    const portRunDoc = portDoc.collection('runid').doc(message.runid);
    const deviceRunDoc = deviceDoc.collection('runid').doc(message.runid);
    return resultDoc.get().then((result) => {
      if (!result) {
        return true;
      }
      let data = result.data();
      if (!data || new Date(data.timestamp) < new Date(message.timestamp)) {
        return true;
      }
      return false;
    }).then((doUpdate) => {
      if (!doUpdate) {
        return;
      }
      return Promise.all([
        runDoc.set({ 'updated': timestamp }, { merge: true }),
        resultDoc.set(message),
        portRunDoc.set({ 'updated': timestamp }),
        deviceRunDoc.set({ 'updated': timestamp }),
      ]).then(() => {
        if (message.config) {
          console.log('updating config', message.port, message.runid, typeof (message.config), message.config);
          return Promise.all([
            runDoc.update({
              deviceId: message.device_id,
              siteName,
              port: message.port
            }),
            runDoc.collection('config').doc('latest').set(message)
          ]);
        }
      });
    });

  });
}

function handleHeartbeat(origin, message) {
  const timestamp = new Date().toJSON();
  const originDoc = db.collection('origin').doc(origin);
  console.log('heartbeat', timestamp, origin)
  const heartbeatDoc = originDoc.collection('runner').doc('heartbeat');
  return Promise.all([
    originDoc.set({ 'updated': timestamp }),
    heartbeatDoc.get().then((result) => {
      const current = result.data();
      if (!current || !current.message || current.message.timestamp < message.timestamp)
        return heartbeatDoc.set({
          'updated': timestamp,
          message
        });
    })
  ]);
}

<<<<<<< HEAD
function get_device_doc(registryId, deviceId) {
  const timestr = new Date().toJSON();
  const reg = db.collection('registries').doc(registryId);
  reg.set({'updated': timestr});
  const dev = reg.collection('devices').doc(deviceId);
  dev.set({'updated': timestr});
  return dev;
=======
function getDeviceDoc(registryId, deviceId) {
  const timestr = new Date().toTimeString();
  const reg = db.collection('registry').doc(registryId);
  const dev = reg.collection('device').doc(deviceId);
  return Promise.all([
    reg.set({ 'updated': timestr }),
    dev.set({ 'updated': timestr })
  ]).then(() => {
    return dev;
  });
>>>>>>> dca1031c
}

exports.device_target = functions.pubsub.topic('target').onPublish((event) => {
  const registryId = event.attributes.deviceRegistryId;
  const deviceId = event.attributes.deviceId;
  const subFolder = event.attributes.subFolder || 'unknown';
  const base64 = event.data;
  const msgString = Buffer.from(base64, 'base64').toString();
  const msgObject = JSON.parse(msgString);

<<<<<<< HEAD
  console.log(deviceId, subFolder, msgObject);
  
  device_doc = get_device_doc(registryId, deviceId).collection('events').doc(subFolder);

  msgObject.data.forEach((data) => {
    device_doc.set(data);
=======
  getDeviceDoc(registryId, deviceId).then((deviceDoc) => {
    telemetryDoc = deviceDoc.collection('telemetry').doc('latest');
    return Promise.all(msgObject.data.map((data) => {
      telemetryDoc.set(data);
    }));
  }).then(() => {
    console.log(deviceId, msgObject);
>>>>>>> dca1031c
  });
});

exports.device_state = functions.pubsub.topic('state').onPublish((event) => {
  const attributes = event.attributes;
  const registryId = attributes.deviceRegistryId;
  const deviceId = attributes.deviceId;
  const base64 = event.data;
  const msgString = Buffer.from(base64, 'base64').toString();
  const msgObject = JSON.parse(msgString);

  attributes.subFolder = 'state';
  console.log(`Processing state update for ${deviceId}`, msgObject);
  return publishPubsubMessage('target', msgObject, attributes).then(() => {
    return getDeviceDoc(registryId, deviceId);
  }).then((deviceDoc) => {
    deviceState = deviceDoc.collection('state').doc('latest');
    return deviceState.set(msgObject);
  });
});

exports.device_config = functions.pubsub.topic('target').onPublish((event) => {
  const attributes = event.attributes;
  const subFolder = attributes.subFolder;
  if (subFolder != 'config') {
    return null;
  }
  const projectId = attributes.projectId;
  const cloudRegion = attributes.cloudRegion;
  const registryId = attributes.deviceRegistryId;
  const deviceId = attributes.deviceId;
  const binaryData = event.data;
  const msgString = Buffer.from(binaryData, 'base64').toString();
  const msgObject = JSON.parse(msgString);
  const version = 0;

  console.log(projectId, cloudRegion, registryId, deviceId, msgString);

<<<<<<< HEAD
  return null;
=======
  const formattedName = iotClient.devicePath(
    projectId,
    cloudRegion,
    registryId,
    deviceId
  );

  console.log(formattedName, msgObject);

  const request = {
    name: formattedName,
    versionToUpdate: version,
    binaryData: binaryData,
  };

  return iotClient.modifyCloudToDeviceConfig(request).then(responses => {
    console.log('Success:', responses[0]);
  }).catch(err => {
    console.error('Could not update config:', deviceId, err);
  });
>>>>>>> dca1031c
});

function publishPubsubMessage(topicName, data, attributes) {
  const dataBuffer = Buffer.from(JSON.stringify(data));

  return pubsub
    .topic(topicName)
    .publish(dataBuffer, attributes)
    .then(messageId => {
      console.debug(`Message ${messageId} published to ${topicName}.`);
    })
    .catch(err => {
      console.error('publishing error:', err);
    });
}<|MERGE_RESOLUTION|>--- conflicted
+++ resolved
@@ -205,7 +205,6 @@
   ]);
 }
 
-<<<<<<< HEAD
 function get_device_doc(registryId, deviceId) {
   const timestr = new Date().toJSON();
   const reg = db.collection('registries').doc(registryId);
@@ -213,18 +212,6 @@
   const dev = reg.collection('devices').doc(deviceId);
   dev.set({'updated': timestr});
   return dev;
-=======
-function getDeviceDoc(registryId, deviceId) {
-  const timestr = new Date().toTimeString();
-  const reg = db.collection('registry').doc(registryId);
-  const dev = reg.collection('device').doc(deviceId);
-  return Promise.all([
-    reg.set({ 'updated': timestr }),
-    dev.set({ 'updated': timestr })
-  ]).then(() => {
-    return dev;
-  });
->>>>>>> dca1031c
 }
 
 exports.device_target = functions.pubsub.topic('target').onPublish((event) => {
@@ -235,23 +222,11 @@
   const msgString = Buffer.from(base64, 'base64').toString();
   const msgObject = JSON.parse(msgString);
 
-<<<<<<< HEAD
   console.log(deviceId, subFolder, msgObject);
   
   device_doc = get_device_doc(registryId, deviceId).collection('events').doc(subFolder);
 
-  msgObject.data.forEach((data) => {
-    device_doc.set(data);
-=======
-  getDeviceDoc(registryId, deviceId).then((deviceDoc) => {
-    telemetryDoc = deviceDoc.collection('telemetry').doc('latest');
-    return Promise.all(msgObject.data.map((data) => {
-      telemetryDoc.set(data);
-    }));
-  }).then(() => {
-    console.log(deviceId, msgObject);
->>>>>>> dca1031c
-  });
+  msgObject.data.forEach((data) => device_doc.set(data))
 });
 
 exports.device_state = functions.pubsub.topic('state').onPublish((event) => {
@@ -289,9 +264,6 @@
 
   console.log(projectId, cloudRegion, registryId, deviceId, msgString);
 
-<<<<<<< HEAD
-  return null;
-=======
   const formattedName = iotClient.devicePath(
     projectId,
     cloudRegion,
@@ -312,7 +284,6 @@
   }).catch(err => {
     console.error('Could not update config:', deviceId, err);
   });
->>>>>>> dca1031c
 });
 
 function publishPubsubMessage(topicName, data, attributes) {
