{
  "modules": {
    "pass": {
      "enabled": false
    },
    "switch": {
      "enabled": true
    },
    "bacext": {
      "enabled": true
    },
    "hold": {
      "enabled": true
    },
    "network": {
      "enabled": true
    },
    "manual": {
      "enabled": true
    },
<<<<<<< HEAD
    "ssh": {
      "enabled": false
    },
=======
>>>>>>> 98480217
    "ntp": {
      "enabled": true
    }
  },
  "process": {
    "approver": "*** Approver Name ***",
    "operator": "*** Operator Name ***"
  },
  "report": {
    "results": [ "pass", "fail", "skip" ],
    "categories": [ "Security" ],
    "expected": [ "Required", "Recommended" ]
  },
  "tests": {
    "unknown.fake.llama": {
      "required": "gone"
    },
    "unknown.fake.monkey": {
      "required": "pass"
    },
    "base.target.ping": {
      "category": "Connectivity",
      "expected": "Required"
    },
    "security.ports.nmap": {
      "required": "pass",
      "category": "Security",
      "expected": "Recommended"
    },
    "manual.test.travis": {
      "required": "pass",
      "category": "Security",
      "expected": "Recommended",
      "type": "manual",
      "outcome" : "pass",
      "summary" : "for testing"
    }
  }
}<|MERGE_RESOLUTION|>--- conflicted
+++ resolved
@@ -18,12 +18,6 @@
     "manual": {
       "enabled": true
     },
-<<<<<<< HEAD
-    "ssh": {
-      "enabled": false
-    },
-=======
->>>>>>> 98480217
     "ntp": {
       "enabled": true
     }
