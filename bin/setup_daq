--- conflicted
+++ resolved
@@ -1,7 +1,7 @@
 #!/bin/bash -e
 
+echo DAQ version `git describe`
 uname -a
-<<<<<<< HEAD
 
 if ! command -v lsb_release &> /dev/null; then
     echo "Warning: Command 'lsb_release' was not found. Is the 'lsb-core' package installed?"
@@ -10,10 +10,6 @@
 fi
 
 echo
-=======
-lsb_release -a
-echo DAQ version `git describe`
->>>>>>> 04cb182e
 
 ROOT=$(dirname $0)/..
 cd $ROOT
