--- conflicted
+++ resolved
@@ -42,14 +42,9 @@
     found=$(docker images $tag 2>/dev/null | grep $module) || true
     if [ -n "$DAQ_TARGETS" -a -z "${test_set[$module]}" ]; then
         echo Skipping non-enabled $tag
-<<<<<<< HEAD
     elif [ -z "$DAQ_TARGETS" -a -z "$build_all" -a -n "$found" ]; then
+        unset test_set[$module]
         echo Skipping building existing $tag 
-=======
-    elif [ -z "$build_all" ] && [ -n "$found" ]; then
-        unset test_set[$module]
-        echo Skipping existing $tag
->>>>>>> 86276066
     else
         unset test_set[$module]
         echo Build$ext_msg $file into $tag, log to $logfile...
