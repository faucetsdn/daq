#!/bin/bash -e

# Set this so docker build will fail even though piped through tee.
set -o pipefail

ROOT=$(dirname $0)/..
cd $ROOT
source misc/config_base.sh

build_root=build
sudo rm -rf $build_root .build_hash .build_files
mkdir -p $build_root
build_all=

if [ "$1" == "build-all" ]; then
    build_all=y
    shift
fi

if [ "$1" == "inline" ]; then
    inline=y
    shift
fi

if [ -n "$DAQ_TARGETS" ]; then
    declare -A test_set
    for target in $(echo $DAQ_TARGETS | sed 's/,/ /'); do
        echo Enabling target $target
        test_set[$target]=y
    done
fi

docker_files=$(host_tests=$host_tests bin/docker_build_files)
echo $docker_files
for file in $docker_files; do
    if [ ${file%\~} != ${file} ]; then
        continue
    fi
    module=${file#*/Dockerfile.}
    logfile=$build_root/docker_build.$module
    failed=
    tag=daqf/$module
    found=$(docker images $tag 2>/dev/null | grep $module) || true
    if [ -n "$DAQ_TARGETS" -a -z "${test_set[$module]}" ]; then
        echo Skipping non-enabled $tag
<<<<<<< HEAD
    elif [ -n "$check_existing" ] && [ -n "$found" ]; then
        echo Skipping building existing $tag
=======
    elif [ -z "$build_all" ] && [ -n "$found" ]; then
        echo Skipping building existing $tag 
>>>>>>> a7ba8af1
    else
        echo Build$ext_msg $file into $tag, log to $logfile...
        echo docker build -t $tag -f $file . > $logfile
        if [ -n "$inline" ]; then
            bin/retry_cmd docker build -t $tag -f $file . 2>&1 | tee -a $logfile || failed=y
        else
            bin/retry_cmd docker build -t $tag -f $file . >> $logfile 2>&1 || failed=y
        fi
        if [ -n "$failed" ]; then
            tail $logfile
            echo Build failed, see $logfile for complete log.
            false
        fi
        hash=$(docker images $tag:latest | awk '{print $3}' | head -2 | tail -1)
        docker tag $tag:latest $tag:$hash
        echo Build complete. >> $logfile
    fi
done<|MERGE_RESOLUTION|>--- conflicted
+++ resolved
@@ -31,7 +31,6 @@
 fi
 
 docker_files=$(host_tests=$host_tests bin/docker_build_files)
-echo $docker_files
 for file in $docker_files; do
     if [ ${file%\~} != ${file} ]; then
         continue
@@ -43,13 +42,8 @@
     found=$(docker images $tag 2>/dev/null | grep $module) || true
     if [ -n "$DAQ_TARGETS" -a -z "${test_set[$module]}" ]; then
         echo Skipping non-enabled $tag
-<<<<<<< HEAD
-    elif [ -n "$check_existing" ] && [ -n "$found" ]; then
-        echo Skipping building existing $tag
-=======
     elif [ -z "$build_all" ] && [ -n "$found" ]; then
         echo Skipping building existing $tag 
->>>>>>> a7ba8af1
     else
         echo Build$ext_msg $file into $tag, log to $logfile...
         echo docker build -t $tag -f $file . > $logfile
