--- conflicted
+++ resolved
@@ -9,17 +9,13 @@
 ROOT=$(dirname $0)/..
 cd $ROOT
 
-<<<<<<< HEAD
-PVERSION=3.8
-=======
 SIMPLE=
 if [ "$1" == simple ]; then
     SIMPLE=y
     shift
 fi
 
-PVERSION=3.7
->>>>>>> 6a623165
+PVERSION=3.8
 
 FAUCETR=${DAQ_FAUCET_REPO:-https://github.com/faucetsdn/faucet}
 FAUCETX=$(cat etc/FAUCET_VERSION)
