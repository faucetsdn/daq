--- conflicted
+++ resolved
@@ -150,17 +150,10 @@
         fallback_config = {'enabled': test in self._CORE_TESTS}
         test_config = self._loaded_config['modules'].get(test, fallback_config)
         return test_config.get('enabled', True)
-<<<<<<< HEAD
-
+ 
     def _get_test_timeout(self, test):
         test_module = self._loaded_config['modules'].get(test)
         return test_module.get('timeout', self._default_timeout_sec) if test_module else None
-
-    def _get_test_timeout(self, test):
-        test_module = self._loaded_config['modules'].get(test)
-        return test_module.get('timeout', self._DEFAULT_TIMEOUT) if test_module else None
-=======
->>>>>>> beaf80ab
 
     def _get_enabled_tests(self):
         return list(filter(self._test_enabled, self.config.get('test_list')))
