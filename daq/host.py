--- conflicted
+++ resolved
@@ -102,13 +102,8 @@
         self._no_test = self.config.get('no_test', False)
         self.device = device
         self.target_mac = device.mac
-<<<<<<< HEAD
         self.target_port = device.port.port_no
-        self._target_port_mirror = device.is_local()
-=======
-        self.target_port = device.port.port_no or device.nonof_port_num
-        self._use_target_port_mirror = bool(device.port.port_no)
->>>>>>> c313dca3
+        self._use_target_port_mirror = device.is_local()
         self.fake_target = self.gateway.fake_target
         self.devdir = self._init_devdir()
         self.run_id = self.make_runid()
