"""Represent a device-under-test"""

import logging
import os
import shutil
import time
from datetime import timedelta, datetime

from clib import tcpdump_helper

import configurator
import docker_test
import gcp
import report

LOGGER = logging.getLogger('host')


class _STATE:
    """Host state enum for testing cycle"""
    ERROR = 'Error condition'
    READY = 'Ready but not initialized'
    INIT = 'Initialization'
    WAITING = 'Waiting for activation'
    BASE = 'Baseline tests'
    MONITOR = 'Network monitor'
    NEXT = 'Ready for next'
    TESTING = 'Active test'
    DONE = 'Done with sequence'
    TERM = 'Host terminated'


class MODE:
    """Test module modes for state reporting."""
    INIT = 'init'
    PREP = 'prep'
    HOLD = 'hold'
    CONF = 'conf'
    EXEC = 'exec'
    FINE = 'fine'
    NOPE = 'nope'
    HOLD = 'hold'
    DONE = 'done'
    TERM = 'term'
    LONG = 'long'
    MERR = 'merr'


def pre_states():
    """Return pre-test states for basic operation"""
    return ['startup', 'sanity', 'dhcp', 'base', 'monitor']


def post_states():
    """Return post-test states for recording finalization"""
    return ['finish', 'info', 'timer']


class ConnectedHost:
    """Class managing a device-under-test"""

    _MONITOR_SCAN_SEC = 30
    _DEFAULT_TIMEOUT = 350
    _STARTUP_MIN_TIME_SEC = 5
    _INST_DIR = "inst/"
    _DEVICE_PATH = "device/%s"
    _FAIL_BASE_FORMAT = "inst/fail_%s"
    _MODULE_CONFIG = "module_config.json"
    _CONTROL_PATH = "control/port-%s"
    _CORE_TESTS = ['pass', 'fail', 'ping', 'hold']
    _AUX_DIR = "aux/"
    _CONFIG_DIR = "config/"

    _TIMEOUT_EXCEPTION = TimeoutError("timeout")

    def __init__(self, runner, gateway, target, config):
        self.runner = runner
        self._gcp = runner.gcp
        self.gateway = gateway
        self.config = config
        self.target_port = target['port']
        self.target_mac = target['mac']
        self.fake_target = target['fake']
        self.devdir = self._init_devdir()
        self.run_id = self.make_runid()
        self.scan_base = os.path.abspath(os.path.join(self.devdir, 'scans'))
        self._port_base = self._get_port_base()
        self._device_base = self._get_device_base(self.target_mac)
        self.state = None
        self._state_transition(_STATE.READY)
        self.results = {}
        self.dummy = None
        self.test_name = None
        self.test_start = None
        self.test_host = None
        self.test_port = None
        self._startup_time = None
        self._monitor_scan_sec = int(config.get('monitor_scan_sec', self._MONITOR_SCAN_SEC))
        _default_timeout_sec = int(config.get('default_timeout_sec', self._DEFAULT_TIMEOUT))
        self._default_timeout_sec = _default_timeout_sec if _default_timeout_sec else None
        self._fail_hook = config.get('fail_hook')
        self._mirror_intf_name = None
        self._tcp_monitor = None
        self.target_ip = None
        self._loaded_config = None
        self.reload_config()
        self._dhcp_listeners = []
        configurator.write_config(self._device_aux_path(), self._MODULE_CONFIG, self._loaded_config)
        assert self._loaded_config, 'config was not loaded'
        self.remaining_tests = self._get_enabled_tests()
        LOGGER.info('Host %s running with enabled tests %s', self.target_port, self.remaining_tests)

        self.record_result('startup', state=MODE.PREP)
        self._record_result('info', state=self.target_mac, config=self._make_config_bundle())
        self._report = report.ReportGenerator(config, self._INST_DIR, self.target_mac,
                                              self._loaded_config)
        self.timeout_handler = self._aux_module_timeout_handler
    @staticmethod
    def make_runid():
        """Create a timestamped runid"""
        return '%06x' % int(time.time())

    def _init_devdir(self):
        devdir = os.path.join(self._INST_DIR, 'run-port-%02d' % self.target_port)
        shutil.rmtree(devdir, ignore_errors=True)
        os.makedirs(devdir)
        return devdir

    def _get_port_base(self):
        test_config = self.config.get('test_config')
        if not test_config:
            return None
        conf_base = os.path.abspath(os.path.join(test_config, 'port-%02d' % self.target_port))
        if not os.path.isdir(conf_base):
            LOGGER.warning('Test config directory not found: %s', conf_base)
            return None
        return conf_base

    def _make_config_bundle(self, config=None):
        return {
            'config': config if config else self._loaded_config,
            'timestamp': gcp.get_timestamp()
        }

    def _make_control_bundle(self):
        return {
            'paused': self.state == _STATE.READY
        }

    def _test_enabled(self, test):
        fallback_config = {'enabled': test in self._CORE_TESTS}
        test_config = self._loaded_config['modules'].get(test, fallback_config)
        return test_config.get('enabled', True)

    def _get_test_timeout(self, test):
        test_module = self._loaded_config['modules'].get(test)
        return test_module.get('timeout', self._default_timeout_sec) if test_module else None

    def _get_enabled_tests(self):
        return list(filter(self._test_enabled, self.config.get('test_list')))

    def _get_device_base(self, target_mac):
        """Get the base config path for a host device"""
        site_path = self.config.get('site_path')
        if not site_path:
            return None
        clean_mac = target_mac.replace(':', '')
        dev_path = os.path.abspath(os.path.join(site_path, 'mac_addrs', clean_mac))
        if not os.path.isdir(dev_path):
            self._create_device_dir(dev_path)
        return dev_path

    def _type_path(self):
        dev_config = configurator.load_config(self._device_base, self._MODULE_CONFIG)
        device_type = dev_config.get('device_type')
        if not device_type:
            return None
        LOGGER.info('Configuring device %s as type %s', self.target_mac, device_type)
        site_path = self.config.get('site_path')
        type_path = os.path.abspath(os.path.join(site_path, 'device_types', device_type))
        return type_path

    def _type_aux_path(self):
        type_path = self._type_path()
        if not type_path:
            return None
        aux_path = os.path.join(type_path, self._AUX_DIR)
        if not os.path.exists(aux_path):
            LOGGER.info('Skipping missing type dir %s', aux_path)
            return None
        return aux_path

    def _create_device_dir(self, path):
        LOGGER.warning('Creating new device dir: %s', path)
        os.makedirs(path)
        template_dir = self.config.get('device_template')
        if not template_dir:
            LOGGER.warning('Skipping defaults since no device_template found')
            return
        LOGGER.info('Copying template files from %s to %s', template_dir, path)
        for file in os.listdir(template_dir):
            LOGGER.info('Copying %s...', file)
            shutil.copy(os.path.join(template_dir, file), path)

    def initialize(self):
        """Fully initialize a new host set"""
        LOGGER.info('Target port %d initializing...', self.target_port)
        # There is a race condition here with ovs assigning ports, so wait a bit.
        time.sleep(2)
        shutil.rmtree(self.devdir, ignore_errors=True)
        os.makedirs(self.scan_base)
        self._initialize_config()
        network = self.runner.network
        self._mirror_intf_name = network.create_mirror_interface(self.target_port)
        if self.config['test_list']:
            self._start_run()
        else:
            assert self.is_holding(), 'state is not holding'
            self.record_result('startup', state=MODE.HOLD)

    def _start_run(self):
        self._state_transition(_STATE.INIT, _STATE.READY)
        self._mark_skipped_tests()
        self.record_result('startup', state=MODE.DONE, config=self._make_config_bundle())
        self.record_result('sanity', state=MODE.EXEC)
        self._startup_scan()

    def _mark_skipped_tests(self):
        for test in self.config['test_list']:
            if not self._test_enabled(test):
                self._record_result(test, state=MODE.NOPE)

    def _state_transition(self, target, expected=None):
        if expected is not None:
            message = 'state was %s expected %s' % (self.state, expected)
            assert self.state == expected, message
        LOGGER.debug('Target port %d state: %s -> %s', self.target_port, self.state, target)
        self.state = target

    def is_running(self):
        """Return True if this host is running active test."""
        return self.state != _STATE.ERROR and self.state != _STATE.DONE

    def is_holding(self):
        """Return True if this host paused and waiting to run."""
        return self.state == _STATE.READY

    def notify_activate(self):
        """Return True if ready to be activated in response to a DHCP notification."""
        if self.state == _STATE.READY:
            self._record_result('startup', state=MODE.HOLD)
        return self.state == _STATE.WAITING

    def _prepare(self):
        LOGGER.info('Target port %d waiting for dhcp as %s', self.target_port, self.target_mac)
        self._state_transition(_STATE.WAITING, _STATE.INIT)
        self.record_result('sanity', state=MODE.DONE)
        self.record_result('dhcp', state=MODE.EXEC)
        _ = [listener(self) for listener in self._dhcp_listeners]

    def _aux_module_timeout_handler(self):
        # clean up tcp monitor that could be open
        self._monitor_error(self._TIMEOUT_EXCEPTION)

    def _main_module_timeout_handler(self):
        self.test_host.terminate()
        self.test_host = None
        self._docker_callback(exception=self._TIMEOUT_EXCEPTION)

    def check_module_timeout(self):
        """Checks module run time for each event loop"""
        timeout_sec = self._get_test_timeout(self.test_name)
        if not timeout_sec or not self.test_start:
            return
        timeout = datetime.strptime(self.test_start, '%Y-%m-%dT%H:%M:%S.%fZ') + \
                  timedelta(seconds=timeout_sec)
        if  datetime.fromtimestamp(time.time()) >= timeout:
            self.timeout_handler()

    def register_dhcp_ready_listener(self, callback):
        """Registers callback for when the host is ready for activation"""
        assert callable(callback), "DHCP listener callback is not callable"
        self._dhcp_listeners.append(callback)

    def terminate(self, trigger=True):
        """Terminate this host"""
        LOGGER.info('Target port %d terminate, running %s, trigger %s', self.target_port,
                    self._host_name(), trigger)
        self._release_config()
        self._state_transition(_STATE.TERM)
        self.record_result(self.test_name, state=MODE.TERM)
        self._monitor_cleanup()
        self.runner.network.delete_mirror_interface(self.target_port)
        if self.test_host:
            try:
                self.test_host.terminate()
                self.test_host = None
            except Exception as e:
                LOGGER.error('Target port %d terminating test: %s', self.target_port, e)
                LOGGER.exception(e)
        if trigger:
            self.runner.target_set_complete(self.target_port, 'Target port %d termination'
                                            % self.target_port)

    def idle_handler(self):
        """Trigger events from idle state"""
        if self.state == _STATE.INIT:
            self._prepare()
        elif self.state == _STATE.BASE:
            self._base_start()

    def trigger_ready(self):
        """Check if this host is ready to be triggered"""
        if self.state != _STATE.WAITING:
            return False
        delta_t = datetime.now() - self._startup_time
        if delta_t < timedelta(seconds=self._STARTUP_MIN_TIME_SEC):
            return False
        return True

    def trigger(self, state, target_ip=None, exception=None, delta_sec=-1):
        """Handle completion of DHCP subtask"""
        trigger_path = os.path.join(self.scan_base, 'dhcp_triggers.txt')
        with open(trigger_path, 'a') as output_stream:
            output_stream.write('%s %s %d\n' % (target_ip, state, delta_sec))
        if self.target_ip:
            LOGGER.debug('Target port %d already triggered', self.target_port)
            assert self.target_ip == target_ip, "target_ip mismatch"
            return True
        if not self.trigger_ready():
            LOGGER.warning('Target port %d ignoring premature trigger', self.target_port)
            return False
        self.target_ip = target_ip
        self._record_result('info', state='%s/%s' % (self.target_mac, target_ip))
        self.record_result('dhcp', ip=target_ip, state=state, exception=exception)
        if exception:
            self._state_transition(_STATE.ERROR)
            self.runner.target_set_error(self.target_port, exception)
        else:
            LOGGER.info('Target port %d triggered as %s', self.target_port, target_ip)
            self._state_transition(_STATE.BASE, _STATE.WAITING)
        return True

    def _ping_test(self, src, dst, src_addr=None):
        if not src or not dst:
            LOGGER.error('Invalid ping test params, src=%s, dst=%s', src, dst)
            return False
        return self.runner.ping_test(src, dst, src_addr=src_addr)

    def _startup_scan(self):
        assert not self._tcp_monitor, 'tcp_monitor already active'
        startup_file = os.path.join(self.scan_base, 'startup.pcap')
        self._startup_time = datetime.now()
        LOGGER.info('Target port %d startup pcap capture', self.target_port)
        network = self.runner.network
        tcp_filter = ''
        LOGGER.debug('Target port %d startup scan intf %s filter %s output in %s',
                     self.target_port, self._mirror_intf_name, tcp_filter, startup_file)
        helper = tcpdump_helper.TcpdumpHelper(network.pri, tcp_filter, packets=None,
                                              intf_name=self._mirror_intf_name,
                                              timeout=None, pcap_out=startup_file, blocking=False)
        self._tcp_monitor = helper
        hangup = lambda: self._monitor_error(Exception('startup scan hangup'))
        self.runner.monitor_stream('tcpdump', self._tcp_monitor.stream(),
                                   self._tcp_monitor.next_line,
                                   hangup=hangup, error=self._monitor_error)

    def _base_start(self):
        try:
            success = self._base_tests()
            self._monitor_cleanup()
            if not success:
                LOGGER.warning('Target port %d base tests failed', self.target_port)
                self._state_transition(_STATE.ERROR)
                return
            LOGGER.info('Target port %d done with base.', self.target_port)
            self._monitor_scan()
        except Exception as e:
            self._monitor_cleanup()
            self._monitor_error(e)

    def _monitor_cleanup(self):
        if self._tcp_monitor:
            LOGGER.info('Target port %d monitor scan complete', self.target_port)
            if self._tcp_monitor.stream() and not self._tcp_monitor.stream().closed:
                self.runner.monitor_forget(self._tcp_monitor.stream())
                self._tcp_monitor.terminate()
            self._tcp_monitor = None

    def _monitor_error(self, exception):
        LOGGER.error('Target port %d monitor error: %s', self.target_port, exception)
        self._monitor_cleanup()
        self.record_result(self.test_name, exception=exception)
        self._state_transition(_STATE.ERROR)
        self.runner.target_set_error(self.target_port, exception)

    def _monitor_scan(self):
        self._state_transition(_STATE.MONITOR, _STATE.BASE)
        if not self._monitor_scan_sec:
            LOGGER.info('Target port %d skipping background scan', self.target_port)
            self._monitor_continue()
            return
        self.record_result('monitor', time=self._monitor_scan_sec, state=MODE.EXEC)
        monitor_file = os.path.join(self.scan_base, 'monitor.pcap')
        LOGGER.info('Target port %d background scan for %ds',
                    self.target_port, self._monitor_scan_sec)
        network = self.runner.network
        tcp_filter = ''
        intf_name = self._mirror_intf_name
        assert not self._tcp_monitor, 'tcp_monitor already active'
        LOGGER.debug('Target port %d background scan intf %s filter %s output in %s',
                     self.target_port, intf_name, tcp_filter, monitor_file)
        helper = tcpdump_helper.TcpdumpHelper(network.pri, tcp_filter, packets=None,
                                              intf_name=intf_name,
                                              timeout=self._monitor_scan_sec,
                                              pcap_out=monitor_file, blocking=False)
        self._tcp_monitor = helper
        self.runner.monitor_stream('tcpdump', self._tcp_monitor.stream(),
                                   self._tcp_monitor.next_line, hangup=self._monitor_complete,
                                   error=self._monitor_error)

    def _monitor_complete(self):
        LOGGER.info('Target port %d scan complete', self.target_port)
        self._monitor_cleanup()
        self.record_result('monitor', state=MODE.DONE)
        self._monitor_continue()

    def _monitor_continue(self):
        self._state_transition(_STATE.NEXT, _STATE.MONITOR)
        self._run_next_test()

    def _base_tests(self):
        self.record_result('base', state=MODE.EXEC)
        if not self._ping_test(self.gateway, self.target_ip):
            LOGGER.debug('Target port %d warmup ping failed', self.target_port)
        try:
            success1 = self._ping_test(self.gateway, self.target_ip), 'simple ping failed'
            success2 = self._ping_test(self.gateway, self.target_ip,
                                       src_addr=self.fake_target), 'target ping failed'
            if not success1 or not success2:
                return False
        except Exception as e:
            self.record_result('base', exception=e)
            self._monitor_cleanup()
            raise
        self.record_result('base', state=MODE.DONE)
        return True

    def _run_next_test(self):
        try:
            if self.remaining_tests:
                self.timeout_handler = self._main_module_timeout_handler
                self._docker_test(self.remaining_tests.pop(0))
            else:
                self.timeout_handler = self._aux_module_timeout_handler
                LOGGER.info('Target port %d no more tests remaining', self.target_port)
                self._state_transition(_STATE.DONE, _STATE.NEXT)
                self._report.finalize()
                self._gcp.upload_report(self._report.path)
                self.record_result('finish', state=MODE.FINE, report=self._report.path)
                self._report = None
                self.record_result(None)
        except Exception as e:
            LOGGER.error('Target port %d start error: %s', self.target_port, e)
            self._state_transition(_STATE.ERROR)
            self.runner.target_set_error(self.target_port, e)

    def _inst_config_path(self):
        return os.path.abspath(os.path.join(self._INST_DIR, self._CONFIG_DIR))

    def _device_aux_path(self):
        path = os.path.join(self._device_base, self._AUX_DIR)
        if not os.path.exists(path):
            os.makedirs(path)
        return path

    def _docker_test(self, test_name):
        self.test_name = test_name
        self.test_start = gcp.get_timestamp()
        self._state_transition(_STATE.TESTING, _STATE.NEXT)
        params = {
            'target_ip': self.target_ip,
            'target_mac': self.target_mac,
            'gateway_ip': self.gateway.IP(),
            'gateway_mac': self.gateway.MAC(),
            'inst_base': self._inst_config_path(),
            'port_base': self._port_base,
            'device_base': self._device_aux_path(),
            'type_base': self._type_aux_path(),
            'scan_base': self.scan_base
        }
        self.test_host = docker_test.DockerTest(self.runner, self.target_port, self.devdir,
                                                self.test_name)
        self.test_port = self.runner.allocate_test_port(self.target_port)
        if 'ext_loip' in self.config:
            ext_loip = self.config['ext_loip'].replace('@', '%d')
            params['local_ip'] = ext_loip % self.test_port
            params['switch_ip'] = self.config['ext_addr']
            params['switch_port'] = str(self.target_port)
            params['switch_model'] = self.config['switch_model']

<<<<<<< HEAD
        LOGGER.debug('test_host start %s/%s', self.test_name, self._host_name())
        self._set_module_config(self._loaded_config)
        self.record_result(self.test_name, state=MODE.EXEC)
        self.test_host.start(self.test_port, params, self._docker_callback)
=======
        try:
            LOGGER.debug('test_host start %s/%s', self.test_name, self._host_name())
            self._set_module_config(test_name, self._loaded_config)
            self.record_result(test_name, state=MODE.EXEC)
            self.test_host.start(self.test_port, params, self._docker_callback)
        except:
            self.test_host = None
            raise
>>>>>>> f91eda8b

    def _host_name(self):
        return self.test_host.host_name if self.test_host else 'unknown'

    def _host_dir_path(self):
        return os.path.join(self.devdir, 'nodes', self._host_name())

    def _host_tmp_path(self):
        return os.path.join(self._host_dir_path(), 'tmp')

    def _docker_callback(self, return_code=None, exception=None):
        self.timeout_handler = lambda: None # cancel timeout handling
        host_name = self._host_name()
        LOGGER.info('test_host callback %s/%s was %s with %s',
                    self.test_name, host_name, return_code, exception)
        failed = return_code or exception
        if failed and self._fail_hook:
            fail_file = self._FAIL_BASE_FORMAT % host_name
            LOGGER.warning('Executing fail_hook: %s %s', self._fail_hook, fail_file)
            os.system('%s %s 2>&1 > %s.out' % (self._fail_hook, fail_file, fail_file))
        state = MODE.MERR if failed else MODE.DONE
        self.record_result(self.test_name, state=state, code=return_code, exception=exception)
        result_path = os.path.join(self._host_dir_path(), 'return_code.txt')
        try:
            with open(result_path, 'a') as output_stream:
                output_stream.write(str(return_code) + '\n')
        except Exception as e:
            LOGGER.error('While writing result code: %s', e)
        report_path = os.path.join(self._host_tmp_path(), 'report.txt')
        if os.path.isfile(report_path):
            self._report.accumulate(self.test_name, report_path)
        self.runner.release_test_port(self.target_port, self.test_port)
        self._state_transition(_STATE.NEXT, _STATE.TESTING)
        self._run_next_test()

    def _set_module_config(self, loaded_config):
        tmp_dir = self._host_tmp_path()
        configurator.write_config(tmp_dir, self._MODULE_CONFIG, loaded_config)
        self._record_result(self.test_name, config=self._loaded_config, state=MODE.CONF)

    def _merge_run_info(self, config):
        config['run_info'] = {
            'run_id': self.run_id,
            'mac_addr': self.target_mac,
            'daq_version': self.runner.version,
            'started': gcp.get_timestamp()
        }

    def _load_module_config(self, run_info=True):
        config = self.runner.get_base_config()
        if run_info:
            self._merge_run_info(config)
        configurator.load_and_merge(config, self._type_path(), self._MODULE_CONFIG)
        configurator.load_and_merge(config, self._device_base, self._MODULE_CONFIG)
        configurator.load_and_merge(config, self._port_base, self._MODULE_CONFIG)
        return config

    def record_result(self, name, **kwargs):
        """Record a named result for this test"""
        current = gcp.get_timestamp()
        if name != self.test_name:
            LOGGER.debug('Target port %d report %s start %s',
                         self.target_port, name, current)
            self.test_name = name
            self.test_start = current
        if name:
            self._record_result(name, current, **kwargs)

    @staticmethod
    def clear_port(gcp_instance, port):
        """Clear the given port in the ui to a startup init state"""
        result = {
            'name': 'startup',
            'state': MODE.INIT,
            'runid': ConnectedHost.make_runid(),
            'timestamp': gcp.get_timestamp(),
            'port': port
        }
        gcp_instance.publish_message('daq_runner', 'test_result', result)

    def _record_result(self, name, run_info=True, current=None, **kwargs):
        result = {
            'name': name,
            'runid': (self.run_id if run_info else None),
            'device_id': self.target_mac,
            'started': self.test_start,
            'timestamp': current if current else gcp.get_timestamp(),
            'port': (self.target_port if run_info else None)
        }
        result.update(kwargs)
        if 'exception' in result:
            result['exception'] = self._exception_message(result['exception'])
        if name:
            self.results[name] = result
        self._gcp.publish_message('daq_runner', 'test_result', result)
        return result

    def _exception_message(self, exception):
        if not exception or exception == 'None':
            return None
        if isinstance(exception, Exception):
            return exception.__class__.__name__
        return str(exception)

    def _control_updated(self, control_config):
        LOGGER.info('Updated control config: %s %s', self.target_mac, control_config)
        paused = control_config.get('paused')
        if not paused and self.is_holding():
            self._start_run()
        elif paused and not self.is_holding():
            LOGGER.warning('Inconsistent control state for update of %s', self.target_mac)

    def reload_config(self):
        """Trigger a config reload due to an eternal config change."""
        holding = self.is_holding()
        new_config = self._load_module_config(run_info=holding)
        if holding:
            self._loaded_config = new_config
        config_bundle = self._make_config_bundle(new_config)
        LOGGER.info('Device config reloaded: %s %s', holding, self.target_mac)
        self._record_result(None, run_info=holding, config=config_bundle)
        return new_config

    def _dev_config_updated(self, dev_config):
        LOGGER.info('Device config update: %s %s', self.target_mac, dev_config)
        configurator.write_config(self._device_base, self._MODULE_CONFIG, dev_config)
        self.reload_config()

    def _initialize_config(self):
        dev_config = configurator.load_config(self._device_base, self._MODULE_CONFIG)
        self._gcp.register_config(self._DEVICE_PATH % self.target_mac,
                                  dev_config, self._dev_config_updated)
        self._gcp.register_config(self._CONTROL_PATH % self.target_port,
                                  self._make_control_bundle(),
                                  self._control_updated, immediate=True)
        self._record_result(None, config=self._make_config_bundle())

    def _release_config(self):
        self._gcp.release_config(self._DEVICE_PATH % self.target_mac)
        self._gcp.release_config(self._CONTROL_PATH % self.target_port)<|MERGE_RESOLUTION|>--- conflicted
+++ resolved
@@ -499,21 +499,14 @@
             params['switch_port'] = str(self.target_port)
             params['switch_model'] = self.config['switch_model']
 
-<<<<<<< HEAD
-        LOGGER.debug('test_host start %s/%s', self.test_name, self._host_name())
-        self._set_module_config(self._loaded_config)
-        self.record_result(self.test_name, state=MODE.EXEC)
-        self.test_host.start(self.test_port, params, self._docker_callback)
-=======
         try:
             LOGGER.debug('test_host start %s/%s', self.test_name, self._host_name())
-            self._set_module_config(test_name, self._loaded_config)
+            self._set_module_config(self._loaded_config)
             self.record_result(test_name, state=MODE.EXEC)
             self.test_host.start(self.test_port, params, self._docker_callback)
         except:
             self.test_host = None
             raise
->>>>>>> f91eda8b
 
     def _host_name(self):
         return self.test_host.host_name if self.test_host else 'unknown'
