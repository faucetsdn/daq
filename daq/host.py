"""Represent a device-under-test"""

import functools
import os
import shutil
import time
import json
<<<<<<< HEAD
import copy
=======
>>>>>>> f2af4117
from datetime import timedelta, datetime

from clib import tcpdump_helper
from report import ResultType, ReportGenerator

import configurator
import docker_test
import gcp
import logger

LOGGER = logger.get_logger('host')


class _STATE:
    """Host state enum for testing cycle"""
    ERROR = 'Error condition'
    READY = 'Ready but not initialized'
    INIT = 'Initialization'
    WAITING = 'Waiting for activation'
    BASE = 'Baseline tests'
    MONITOR = 'Network monitor'
    NEXT = 'Ready for next'
    TESTING = 'Active test'
    DONE = 'Done with sequence'
    TERM = 'Host terminated'


class MODE:
    """Test module modes for state reporting."""
    INIT = 'init'
    PREP = 'prep'
    HOLD = 'hold'
    CONF = 'conf'
    EXEC = 'exec'
    FINE = 'fine'
    NOPE = 'nope'
    HOLD = 'hold'
    DONE = 'done'
    TERM = 'term'
    LONG = 'long'
    MERR = 'merr'

def _ip_change_verify(host):
    if len(host.all_ips) <= 1:
        return None
    return len(set(map(lambda ip: ip["ip"], host.all_ips))) > 1

_DEFERRALBE_CHECKS = [
    {
        "name": "ipchange",
        "action": lambda host: host.gateway.execute_script('new_ip', host.target_mac),
        "verify": _ip_change_verify
    }
]

def pre_states():
    """Return pre-test states for basic operation"""
    return ['startup', 'sanity', 'ipaddr', 'base', 'monitor']

def deferrable_check_states():
    """Return additional test states that run after docker tests"""
    return list(map(lambda state: state["name"], _DEFERRALBE_CHECKS))

def post_states():
    """Return post-test states for recording finalization"""
    return ['finish', 'info', 'timer']

class ConnectedHost:
    """Class managing a device-under-test"""

    _STARTUP_MIN_TIME_SEC = 5
    _INST_DIR = "inst/"
    _DEVICE_PATH = "device/%s"
    _FAIL_BASE_FORMAT = "inst/fail_%s"
    _MODULE_CONFIG = "module_config.json"
    _CONTROL_PATH = "control/port-%s"
    _CORE_TESTS = ['pass', 'fail', 'ping', 'hold']
    _AUX_DIR = "aux/"
    _CONFIG_DIR = "config/"
    _TIMEOUT_EXCEPTION = TimeoutError('Timeout expired')

    def __init__(self, runner, gateway, target, config):
        self.runner = runner
        self._gcp = runner.gcp
        self.gateway = gateway
        self.config = config
        self.target_port = target['port']
        self.target_mac = target['mac']
        self.fake_target = target['fake']
        self.devdir = self._init_devdir()
        self.run_id = self.make_runid()
        self.scan_base = os.path.abspath(os.path.join(self.devdir, 'scans'))
        self._port_base = self._get_port_base()
        self._device_base = self._get_device_base()
        self.state = None
        self._state_transition(_STATE.READY)
        self.results = {}
        self.dummy = None
        self.test_name = None
        self.test_start = gcp.get_timestamp()
        self.test_host = None
        self.test_port = None
        self._startup_time = None
        self._monitor_scan_sec = int(config.get('monitor_scan_sec', 0))
        _default_timeout_sec = int(config.get('default_timeout_sec', 0))
        self._default_timeout_sec = _default_timeout_sec if _default_timeout_sec else None
        self._fail_hook = config.get('fail_hook')
        self._mirror_intf_name = None
        self._monitor_ref = None
        self._monitor_start = None
        self.target_ip = None
        self.all_ips = []
        self._loaded_config = None
        self.reload_config()
        self._dhcp_listeners = []
        configurator.write_config(self._device_aux_path(), self._MODULE_CONFIG, self._loaded_config)
        assert self._loaded_config, 'config was not loaded'
        self.remaining_tests = self._get_enabled_tests()
        LOGGER.info('Host %s running with enabled tests %s', self.target_port, self.remaining_tests)

        self.record_result('startup', state=MODE.PREP)
        self._record_result('info', state=self.target_mac, config=self._make_config_bundle())
        self._report = ReportGenerator(config, self._INST_DIR, self.target_mac,
                                       self._loaded_config)
        self._trigger_path = None
        self._startup_file = None
        self.timeout_handler = self._aux_module_timeout_handler
        self._deferrable_checks = list(filter(lambda check: self._test_enabled(check["name"]),\
                                              _DEFERRALBE_CHECKS))
        self._active_deferrable_checks = None

    @staticmethod
    def make_runid():
        """Create a timestamped runid"""
        return '%06x' % int(time.time())

    def _init_devdir(self):
        devdir = os.path.join(self._INST_DIR, 'run-port-%02d' % self.target_port)
        shutil.rmtree(devdir, ignore_errors=True)
        os.makedirs(devdir)
        return devdir

    def _get_port_base(self):
        test_config = self.config.get('test_config')
        if not test_config:
            return None
        conf_base = os.path.abspath(os.path.join(test_config, 'port-%02d' % self.target_port))
        if not os.path.isdir(conf_base):
            LOGGER.warning('Test config directory not found: %s', conf_base)
            return None
        return conf_base

    def _make_config_bundle(self, config=None):
        return {
            'config': config if config else self._loaded_config,
            'timestamp': gcp.get_timestamp()
        }

    def _make_control_bundle(self):
        return {
            'paused': self.state == _STATE.READY
        }

    def _test_enabled(self, test):
        fallback_config = {'enabled': test in self._CORE_TESTS}
        test_config = self._loaded_config['modules'].get(test, fallback_config)
        return test_config.get('enabled', True)

    def _get_test_timeout(self, test):
        test_module = self._loaded_config['modules'].get(test)
        if test == 'hold':
            return None
        if not test_module:
            return self._default_timeout_sec
        return test_module.get('timeout_sec', self._default_timeout_sec)

    def _get_enabled_tests(self):
        return list(filter(self._test_enabled, self.config.get('test_list')))

    def _get_device_base(self):
        """Get the base config path for a host device"""
        site_path = self.config.get('site_path')
        if not site_path:
            return None
        clean_mac = self.target_mac.replace(':', '')
        dev_path = os.path.abspath(os.path.join(site_path, 'mac_addrs', clean_mac))
        if not os.path.isdir(dev_path):
            self._create_device_dir(dev_path)
        return dev_path

    def _get_static_ip(self):
        return self._loaded_config.get('static_ip')

    def _get_dhcp_mode(self):
        return self._loaded_config['modules'].get('ipaddr', {}).get('dhcp_mode', 'normal')

    def _get_unique_upload_path(self, file_name):
        base = os.path.basename(file_name)
        partial = os.path.join('tests', self.test_name, base) if self.test_name else base
        return os.path.join('run_id', self.run_id, partial)

    def _type_path(self):
        dev_config = configurator.load_config(self._device_base, self._MODULE_CONFIG)
        device_type = dev_config.get('device_type')
        if not device_type:
            return None
        LOGGER.info('Configuring device %s as type %s', self.target_mac, device_type)
        site_path = self.config.get('site_path')
        type_path = os.path.abspath(os.path.join(site_path, 'device_types', device_type))
        return type_path

    def _type_aux_path(self):
        type_path = self._type_path()
        if not type_path:
            return None
        aux_path = os.path.join(type_path, self._AUX_DIR)
        if not os.path.exists(aux_path):
            LOGGER.info('Skipping missing type dir %s', aux_path)
            return None
        return aux_path

    def _create_device_dir(self, path):
        LOGGER.warning('Creating new device dir: %s', path)
        os.makedirs(path)
        template_dir = self.config.get('device_template')
        if not template_dir:
            LOGGER.warning('Skipping defaults since no device_template found')
            return
        LOGGER.info('Copying template files from %s to %s', template_dir, path)
        for file in os.listdir(template_dir):
            LOGGER.info('Copying %s...', file)
            shutil.copy(os.path.join(template_dir, file), path)

    def initialize(self):
        """Fully initialize a new host set"""
        LOGGER.info('Target port %d initializing...', self.target_port)
        # There is a race condition here with ovs assigning ports, so wait a bit.
        time.sleep(2)
        shutil.rmtree(self.devdir, ignore_errors=True)
        os.makedirs(self.scan_base)
        self._initialize_config()
        network = self.runner.network
        self._mirror_intf_name = network.create_mirror_interface(self.target_port)
        if self.config['test_list']:
            self._start_run()
        else:
            assert self.is_holding(), 'state is not holding'
            self.record_result('startup', state=MODE.HOLD)

    def _start_run(self):
        self._state_transition(_STATE.INIT, _STATE.READY)
        self._mark_skipped_tests()
        self.record_result('startup', state=MODE.DONE, config=self._make_config_bundle())
        self.record_result('sanity', state=MODE.EXEC)
        self._startup_scan()

    def _mark_skipped_tests(self):
        for test in self.config['test_list']:
            if not self._test_enabled(test):
                self._record_result(test, state=MODE.NOPE)

    def _state_transition(self, target, expected=None):
        if expected is not None:
            message = 'state was %s expected %s' % (self.state, expected)
            assert self.state == expected, message
        LOGGER.debug('Target port %d state: %s -> %s', self.target_port, self.state, target)
        self.state = target

    def is_running(self):
        """Return True if this host is running active test."""
        return self.state != _STATE.ERROR and self.state != _STATE.DONE

    def is_holding(self):
        """Return True if this host paused and waiting to run."""
        return self.state == _STATE.READY

    def notify_activate(self):
        """Return True if ready to be activated in response to an ip notification."""
        if self.state == _STATE.READY:
            self._record_result('startup', state=MODE.HOLD)
        return self.state == _STATE.WAITING

    def _prepare(self):
        LOGGER.info('Target port %d waiting for ip as %s', self.target_port, self.target_mac)
        self._state_transition(_STATE.WAITING, _STATE.INIT)
        self.record_result('sanity', state=MODE.DONE)
        self.record_result('ipaddr', state=MODE.EXEC)
        static_ip = self._get_static_ip()
        if static_ip:
            LOGGER.info('Target port %d using static ip', self.target_port)
            time.sleep(self._STARTUP_MIN_TIME_SEC)
            self.runner.ip_notify(MODE.NOPE, {
                'mac': self.target_mac,
                'ip': static_ip,
                'delta': -1
            }, self.gateway.port_set)
        else:
            dhcp_mode = self._get_dhcp_mode()
<<<<<<< HEAD
            LOGGER.info('Target port %d using %s DHCP mode', self.target_port, dhcp_mode)
=======
>>>>>>> f2af4117
            # enables dhcp response for this device
            wait_time = self.runner.config.get("long_dhcp_response_sec") \
                if dhcp_mode == 'long_response' else 0
            LOGGER.info('Target port %d using %s DHCP mode, wait %s',
                        self.target_port, dhcp_mode, wait_time)
            self.gateway.execute_script('change_dhcp_response_time', self.target_mac, wait_time)
        _ = [listener(self) for listener in self._dhcp_listeners]

    def _aux_module_timeout_handler(self):
        # clean up tcp monitor that could be open
        self._monitor_error(self._TIMEOUT_EXCEPTION, forget=True)

    def _main_module_timeout_handler(self):
        self.test_host.terminate()
        self.test_host = None
        self._docker_callback(exception=self._TIMEOUT_EXCEPTION)

    def _check_module_timeout(self, test_name, test_start):
        timeout_sec = self._get_test_timeout(test_name)
        if not timeout_sec or not test_start:
            return
<<<<<<< HEAD
        timeout = gcp.parse_timestamp(test_start) + timedelta(seconds=timeout_sec)
=======
        timeout = gcp.parse_timestamp(self.test_start) + timedelta(seconds=timeout_sec)
>>>>>>> f2af4117
        nowtime = gcp.parse_timestamp(gcp.get_timestamp())
        if nowtime >= timeout:
            if self.timeout_handler:
                LOGGER.error('Monitoring timeout for %s after %ds', test_name, timeout_sec)
                # ensure it's called once
                handler, self.timeout_handler = self.timeout_handler, None
                handler()

    def heartbeat(self):
        """Checks module run time for each event loop"""
        if self._active_deferrable_checks is not None:
            self.timeout_handler = self._aux_module_timeout_handler
            for check in self._active_deferrable_checks:
                name, handler = check["name"], check["verify"]
                self.test_name = name
                # Several checks are happening each heartbeat so
                # Timeout case needs to be handled separately
                if "test_start" not in check:
                    self.record_result(name, state=MODE.EXEC)
                    check["test_start"] = gcp.get_timestamp()
                self._check_module_timeout(self.test_name, check["test_start"])
                try:
                    result = handler(self)
                    if result is not None:
                        self.record_result(name, state=(MODE.DONE if result else MODE.MERR))
                        check["done"] = True
                except Exception as e:
                    self.record_result(name, exception=e)
                    self._report.accumulate(self.test_name, {ResultType.EXCEPTION: str(e)})
            self._active_deferrable_checks = list(filter(lambda check: "done" not in check, \
                                                         self._active_deferrable_checks))
            if not self._active_deferrable_checks:
                self._active_deferrable_checks = None
                self._tests_complete()
                return
        else:
            self._check_module_timeout(self.test_name, self.test_start)

    def register_dhcp_ready_listener(self, callback):
        """Registers callback for when the host is ready for activation"""
        assert callable(callback), "ip listener callback is not callable"
        self._dhcp_listeners.append(callback)

    def terminate(self, reason, trigger=True):
        """Terminate this host"""
        LOGGER.info('Target port %d terminate, running %s, trigger %s: %s', self.target_port,
                    self._host_name(), trigger, reason)
        self._release_config()
        self._state_transition(_STATE.TERM)
        self.record_result(self.test_name, state=MODE.TERM)
        self._monitor_cleanup()
        self.runner.network.delete_mirror_interface(self.target_port)
        if self._trigger_path:
            self._gcp.upload_file(self._trigger_path,
                                  self._get_unique_upload_path(self._trigger_path))
        if self.test_host:
            try:
                self.test_host.terminate(expected=trigger)
                self.test_host = None
            except Exception as e:
                LOGGER.error('Target port %d terminating test: %s', self.target_port, e)
                LOGGER.exception(e)
        if trigger:
            self.runner.target_set_complete(self.target_port,
                                            'Target port %d termination: %s' % (
                                                self.target_port, self.test_host))

    def idle_handler(self):
        """Trigger events from idle state"""
        if self.state == _STATE.INIT:
            self._prepare()
        elif self.state == _STATE.BASE:
            self._base_start()

    def trigger_ready(self):
        """Check if this host is ready to be triggered"""
        if self.state != _STATE.WAITING:
            return False
        delta_t = datetime.now() - self._startup_time
        if delta_t < timedelta(seconds=self._STARTUP_MIN_TIME_SEC):
            return False
        return True

    def trigger(self, state=MODE.DONE, target_ip=None, exception=None, delta_sec=-1):
        """Handle completion of ip subtask"""
        self._trigger_path = os.path.join(self.scan_base, 'ip_triggers.txt')
        with open(self._trigger_path, 'a') as output_stream:
            output_stream.write('%s %s %d\n' % (target_ip, state, delta_sec))
        self.all_ips.append({"ip": target_ip, "timestamp": gcp.get_timestamp()})
        if self.target_ip:
            LOGGER.debug('Target port %d already triggered' % self.target_port)
            self.target_ip = target_ip
            return True
        if not self.trigger_ready():
            LOGGER.warning('Target port %d ignoring premature trigger', self.target_port)
            return False

        self.target_ip = target_ip
        self._record_result('info', state='%s/%s' % (self.target_mac, target_ip))
        self.record_result('ipaddr', ip=target_ip, state=state, exception=exception)
        if exception:
            self._state_transition(_STATE.ERROR)
            self.runner.target_set_error(self.target_port, exception)
        else:
            LOGGER.info('Target port %d triggered as %s', self.target_port, target_ip)
            self._state_transition(_STATE.BASE, _STATE.WAITING)
        return True

    def _ping_test(self, src, dst, src_addr=None):
        if not src or not dst:
            LOGGER.error('Invalid ping test params, src=%s, dst=%s', src, dst)
            return False
        return self.runner.ping_test(src, dst, src_addr=src_addr)

    def _startup_scan(self):
        self._startup_file = os.path.join(self.scan_base, 'startup.pcap')
        self._startup_time = datetime.now()
        LOGGER.info('Target port %d startup pcap capture', self.target_port)
<<<<<<< HEAD
        self._tcpdump_scan(self._startup_file)

    def _tcpdump_scan(self, output_file, timeout=None):
        assert not self._monitor_ref, 'tcp_monitor already active'
        network = self.runner.network
        tcp_filter = ''
        LOGGER.info('Target port %d scan intf %s for %s filter %s output in %s',
                    self.target_port, self._mirror_intf_name, timeout, tcp_filter, output_file)
=======
        self._monitor_scan(self._startup_file)

    def _monitor_scan(self, output_file, timeout=None):
        assert not self._monitor_ref, 'tcp_monitor already active'
        network = self.runner.network
        tcp_filter = ''
        LOGGER.info('Target port %d pcap intf %s for %ss output in %s',
                    self.target_port, self._mirror_intf_name, timeout, output_file)
>>>>>>> f2af4117
        helper = tcpdump_helper.TcpdumpHelper(network.pri, tcp_filter, packets=None,
                                              intf_name=self._mirror_intf_name,
                                              timeout=timeout, pcap_out=output_file,
                                              blocking=False)
        self._monitor_ref = helper
        self._monitor_start = datetime.now()
        self.runner.monitor_stream('tcpdump', self._monitor_ref.stream(),
                                   self._monitor_ref.next_line, error=self._monitor_error,
                                   hangup=functools.partial(self._monitor_timeout, timeout))

    def _base_start(self):
        try:
            success = self._base_tests()
            self._monitor_cleanup()
            if not success:
                LOGGER.warning('Target port %d base tests failed', self.target_port)
                self._state_transition(_STATE.ERROR)
                return
            LOGGER.info('Target port %d done with base.', self.target_port)
            self._background_scan()
        except Exception as e:
            self._monitor_cleanup()
            self._monitor_error(e)

    def _monitor_cleanup(self, forget=True):
        if self._monitor_ref:
<<<<<<< HEAD
            LOGGER.info('Target port %d monitor scan complete', self.target_port)
=======
            LOGGER.info('Target port %d network pcap complete', self.target_port)
>>>>>>> f2af4117
            nclosed = self._monitor_ref.stream() and not self._monitor_ref.stream().closed
            assert nclosed == forget, 'forget and nclosed mismatch'
            self._gcp.upload_file(self._startup_file,
                                  self._get_unique_upload_path(self._startup_file))
            if forget:
                self.runner.monitor_forget(self._monitor_ref.stream())
                self._monitor_ref.terminate()
            self._monitor_ref = None

    def _monitor_error(self, exception, forget=False):
        LOGGER.error('Target port %d monitor error: %s', self.target_port, exception)
        self._monitor_cleanup(forget=forget)
        self.record_result(self.test_name, exception=exception)
        self._state_transition(_STATE.ERROR)
        self.runner.target_set_error(self.target_port, exception)

    def _background_scan(self):
        self._state_transition(_STATE.MONITOR, _STATE.BASE)
        if not self._monitor_scan_sec:
            LOGGER.info('Target port %d skipping background pcap', self.target_port)
            self._monitor_continue()
            return
        self.record_result('monitor', time=self._monitor_scan_sec, state=MODE.EXEC)
        monitor_file = os.path.join(self.scan_base, 'monitor.pcap')
        LOGGER.info('Target port %d background pcap for %ds',
                    self.target_port, self._monitor_scan_sec)
<<<<<<< HEAD
        self._tcpdump_scan(monitor_file, timeout=self._monitor_scan_sec)
=======
        self._monitor_scan(monitor_file, timeout=self._monitor_scan_sec)
>>>>>>> f2af4117

    def _monitor_timeout(self, timeout):
        duration = datetime.now() - self._monitor_start
        if not timeout or duration < timedelta(seconds=timeout):
<<<<<<< HEAD
            self._monitor_error(Exception('tcpdump scan hangup'))
=======
            self._monitor_error(Exception('tcpdump pcap hangup'))
>>>>>>> f2af4117
            return
        self._monitor_complete()

    def _monitor_complete(self):
        LOGGER.info('Target port %d pcap complete', self.target_port)
        self._monitor_cleanup(forget=False)
        self.record_result('monitor', state=MODE.DONE)
        self._monitor_continue()

    def _monitor_continue(self):
        self._state_transition(_STATE.NEXT, _STATE.MONITOR)
        self._execute_deferrable_check_actions()
        self._run_next_test()

    def _execute_deferrable_check_actions(self):
        return [handler["action"](self) for handler in self._deferrable_checks]

    def _base_tests(self):
        self.record_result('base', state=MODE.EXEC)
        if not self._ping_test(self.gateway.host, self.target_ip):
            LOGGER.debug('Target port %d warmup ping failed', self.target_port)
        try:
            success1 = self._ping_test(self.gateway.host, self.target_ip), 'simple ping failed'
            success2 = self._ping_test(self.gateway.host, self.target_ip,
                                       src_addr=self.fake_target), 'target ping failed'
            if not success1 or not success2:
                return False
        except Exception as e:
            self.record_result('base', exception=e)
            self._monitor_cleanup()
            raise
        self.record_result('base', state=MODE.DONE)
        return True

    def _tests_complete(self):
        LOGGER.info('Target port %d no more tests remaining', self.target_port)
        self._state_transition(_STATE.DONE, _STATE.NEXT)
        self._report.finalize()
        json_path = self._report.path + ".json"
        with open(json_path, 'w') as json_file:
            json.dump(self._report.get_all_results(), json_file)
        self.test_name = None
        self._gcp.upload_file(self._report.path,
                              self._get_unique_upload_path(self._report.path))
        self._gcp.upload_file(json_path,
                              self._get_unique_upload_path(json_path))
        self.record_result('finish', state=MODE.FINE, report=self._report.path)
        self._report = None
        self.record_result(None)

    def _run_next_test(self):
        try:
            if self.remaining_tests:
                LOGGER.debug('Target port %d executing tests %s',
                             self.target_port, self.remaining_tests)
                self.timeout_handler = self._main_module_timeout_handler
                self._docker_test(self.remaining_tests.pop(0))
            else:
                self.timeout_handler = self._aux_module_timeout_handler
<<<<<<< HEAD
                if self._deferrable_checks:
                    self._active_deferrable_checks = copy.deepcopy(self._deferrable_checks)
                    LOGGER.info("Target port %d final checks %s running", self.target_port,\
                                list(map(lambda check: check["name"], self._deferrable_checks)))
                else:
                    self._tests_complete()
=======
                LOGGER.info('Target port %d no more tests remaining', self.target_port)
                self._state_transition(_STATE.DONE, _STATE.NEXT)
                self._report.finalize()
                json_path = self._report.path + ".json"
                with open(json_path, 'w') as json_file:
                    json.dump(self._report.get_all_results(), json_file)
                self.test_name = None
                self._gcp.upload_file(self._report.path,
                                      self._get_unique_upload_path(self._report.path))
                self._gcp.upload_file(json_path,
                                      self._get_unique_upload_path(json_path))
                self.record_result('finish', state=MODE.FINE, report=self._report.path)
                self._report = None
                self.record_result(None)
>>>>>>> f2af4117
        except Exception as e:
            LOGGER.error('Target port %d start error: %s', self.target_port, e)
            self._state_transition(_STATE.ERROR)
            self.runner.target_set_error(self.target_port, e)

    def _inst_config_path(self):
        return os.path.abspath(os.path.join(self._INST_DIR, self._CONFIG_DIR))

    def _device_aux_path(self):
        path = os.path.join(self._device_base, self._AUX_DIR)
        if not os.path.exists(path):
            os.makedirs(path)
        return path

    def _docker_test(self, test_name):
        self.test_name = test_name
        self.test_start = gcp.get_timestamp()
        self._state_transition(_STATE.TESTING, _STATE.NEXT)
        params = {
            'target_ip': self.target_ip,
            'target_mac': self.target_mac,
            'gateway_ip': self.gateway.host.IP(),
            'gateway_mac': self.gateway.host.MAC(),
            'inst_base': self._inst_config_path(),
            'port_base': self._port_base,
            'device_base': self._device_aux_path(),
            'type_base': self._type_aux_path(),
            'scan_base': self.scan_base
        }
        self.test_host = docker_test.DockerTest(self.runner, self.target_port, self.devdir,
                                                test_name)
        self.test_port = self.runner.allocate_test_port(self.target_port)
        if 'ext_loip' in self.config:
            ext_loip = self.config['ext_loip'].replace('@', '%d')
            params['local_ip'] = ext_loip % self.test_port
            params['switch_ip'] = self.config['ext_addr']
            params['switch_port'] = str(self.target_port)
            params['switch_model'] = self.config['switch_model']

        try:
            LOGGER.debug('test_host start %s/%s', test_name, self._host_name())
            self._set_module_config(self._loaded_config)
            self.record_result(test_name, state=MODE.EXEC)
            self._monitor_scan(os.path.join(self.scan_base, 'test_%s.pcap' % test_name))
            self.test_host.start(self.test_port, params, self._docker_callback)
        except:
            self.test_host = None
            raise

    def _host_name(self):
        return self.test_host.host_name if self.test_host else 'unknown'

    def _host_dir_path(self):
        return os.path.join(self.devdir, 'nodes', self._host_name())

    def _host_tmp_path(self):
        return os.path.join(self._host_dir_path(), 'tmp')

    def _exists_new_ip_assignment(self, timestamp):
        test_start = gcp.parse_timestamp(timestamp)
        b_fn = lambda ip: gcp.parse_timestamp(ip["timestamp"]) < test_start
        a_fn = lambda ip: gcp.parse_timestamp(ip["timestamp"]) >= test_start
        before, after = list(filter(b_fn, self.all_ips)), list(filter(a_fn, self.all_ips))
        return len(after) > 0 and after[-1]["ip"] != before[-1]["ip"]


    def _docker_callback(self, return_code=None, exception=None):
        self.timeout_handler = None # cancel timeout handling
        host_name = self._host_name()
        LOGGER.info('Host callback %s/%s was %s with %s',
                    self.test_name, host_name, return_code, exception)
        self._monitor_cleanup()
        failed = return_code or exception
        if failed:
            if self._fail_hook:
                fail_file = self._FAIL_BASE_FORMAT % host_name
                LOGGER.warning('Executing fail_hook: %s %s', self._fail_hook, fail_file)
                os.system('%s %s 2>&1 > %s.out' % (self._fail_hook, fail_file, fail_file))
            # Check if new ip was assigned during test run and retry
            if self._exists_new_ip_assignment(self.test_start):
                self.remaining_tests.insert(0, self.test_name)
                self._run_next_test()
                return
        state = MODE.MERR if failed else MODE.DONE
        self.record_result(self.test_name, state=state, code=return_code, exception=exception)
        if exception:
            self._report.accumulate(self.test_name, {ResultType.EXCEPTION: str(exception)})
        self._report.accumulate(self.test_name, {ResultType.RETURN_CODE: return_code})
        self._report.accumulate(self.test_name, {ResultType.MODULE_CONFIG: self._loaded_config})
        report_path = os.path.join(self._host_tmp_path(), 'report.txt')
        activation_log_path = os.path.join(self._host_dir_path(), 'activate.log')
        module_config_path = os.path.join(self._host_tmp_path(), self._MODULE_CONFIG)
        for result_type, path in ((ResultType.REPORT_PATH, report_path),
                                  (ResultType.ACTIVATION_LOG_PATH, activation_log_path),
                                  (ResultType.MODULE_CONFIG_PATH, module_config_path)):
            if os.path.isfile(path):
                self._report.accumulate(self.test_name, {result_type: path})
                self._gcp.upload_file(path, self._get_unique_upload_path(path))
        self.runner.release_test_port(self.target_port, self.test_port)
        self._state_transition(_STATE.NEXT, _STATE.TESTING)
        self._run_next_test()

    def _set_module_config(self, loaded_config):
        tmp_dir = self._host_tmp_path()
        configurator.write_config(tmp_dir, self._MODULE_CONFIG, loaded_config)
        self._record_result(self.test_name, config=self._loaded_config, state=MODE.CONF)

    def _merge_run_info(self, config):
        config['run_info'] = {
            'run_id': self.run_id,
            'mac_addr': self.target_mac,
            'started': gcp.get_timestamp()
        }
        config['run_info'].update(self.runner.get_run_info())

    def _load_module_config(self, run_info=True):
        config = self.runner.get_base_config()
        if run_info:
            self._merge_run_info(config)
        configurator.load_and_merge(config, self._type_path(), self._MODULE_CONFIG)
        configurator.load_and_merge(config, self._device_base, self._MODULE_CONFIG)
        configurator.load_and_merge(config, self._port_base, self._MODULE_CONFIG)
        return config

    def record_result(self, name, **kwargs):
        """Record a named result for this test"""
        current = gcp.get_timestamp()
        if name != self.test_name:
            LOGGER.debug('Target port %d report %s start %s',
                         self.target_port, name, current)
            self.test_name = name
            self.test_start = current
        if name:
            self._record_result(name, current, **kwargs)

    @staticmethod
    def clear_port(gcp_instance, port):
        """Clear a port-based entry without having an instantiated host class"""
        result = {
            'name': 'startup',
            'state': MODE.INIT,
            'runid': ConnectedHost.make_runid(),
            'timestamp': gcp.get_timestamp(),
            'port': port
        }
        gcp_instance.publish_message('daq_runner', 'test_result', result)

    def _record_result(self, name, run_info=True, current=None, **kwargs):
        result = {
            'name': name,
            'runid': (self.run_id if run_info else None),
            'device_id': self.target_mac,
            'started': self.test_start,
            'timestamp': current if current else gcp.get_timestamp(),
            'port': (self.target_port if run_info else None)
        }
        result.update(kwargs)
        if 'exception' in result:
            result['exception'] = self._exception_message(result['exception'])
        if name:
            self.results[name] = result
        self._gcp.publish_message('daq_runner', 'test_result', result)
        return result

    def _exception_message(self, exception):
        if not exception or exception == 'None':
            return None
        if isinstance(exception, Exception):
            return exception.__class__.__name__
        return str(exception)

    def _control_updated(self, control_config):
        LOGGER.info('Updated control config: %s %s', self.target_mac, control_config)
        paused = control_config.get('paused')
        if not paused and self.is_holding():
            self._start_run()
        elif paused and not self.is_holding():
            LOGGER.warning('Inconsistent control state for update of %s', self.target_mac)

    def reload_config(self):
        """Trigger a config reload due to an eternal config change."""
        holding = self.is_holding()
        new_config = self._load_module_config(run_info=holding)
        if holding:
            self._loaded_config = new_config
        config_bundle = self._make_config_bundle(new_config)
        LOGGER.info('Device config reloaded: %s %s', holding, self.target_mac)
        self._record_result(None, run_info=holding, config=config_bundle)
        return new_config

    def _dev_config_updated(self, dev_config):
        LOGGER.info('Device config update: %s %s', self.target_mac, dev_config)
        configurator.write_config(self._device_base, self._MODULE_CONFIG, dev_config)
        self.reload_config()

    def _initialize_config(self):
        dev_config = configurator.load_config(self._device_base, self._MODULE_CONFIG)
        self._gcp.register_config(self._DEVICE_PATH % self.target_mac,
                                  dev_config, self._dev_config_updated)
        self._gcp.register_config(self._CONTROL_PATH % self.target_port,
                                  self._make_control_bundle(),
                                  self._control_updated, immediate=True)
        self._record_result(None, config=self._make_config_bundle())

    def _release_config(self):
        self._gcp.release_config(self._DEVICE_PATH % self.target_mac)
        self._gcp.release_config(self._CONTROL_PATH % self.target_port)<|MERGE_RESOLUTION|>--- conflicted
+++ resolved
@@ -5,10 +5,7 @@
 import shutil
 import time
 import json
-<<<<<<< HEAD
 import copy
-=======
->>>>>>> f2af4117
 from datetime import timedelta, datetime
 
 from clib import tcpdump_helper
@@ -307,10 +304,6 @@
             }, self.gateway.port_set)
         else:
             dhcp_mode = self._get_dhcp_mode()
-<<<<<<< HEAD
-            LOGGER.info('Target port %d using %s DHCP mode', self.target_port, dhcp_mode)
-=======
->>>>>>> f2af4117
             # enables dhcp response for this device
             wait_time = self.runner.config.get("long_dhcp_response_sec") \
                 if dhcp_mode == 'long_response' else 0
@@ -332,11 +325,7 @@
         timeout_sec = self._get_test_timeout(test_name)
         if not timeout_sec or not test_start:
             return
-<<<<<<< HEAD
         timeout = gcp.parse_timestamp(test_start) + timedelta(seconds=timeout_sec)
-=======
-        timeout = gcp.parse_timestamp(self.test_start) + timedelta(seconds=timeout_sec)
->>>>>>> f2af4117
         nowtime = gcp.parse_timestamp(gcp.get_timestamp())
         if nowtime >= timeout:
             if self.timeout_handler:
@@ -455,16 +444,6 @@
         self._startup_file = os.path.join(self.scan_base, 'startup.pcap')
         self._startup_time = datetime.now()
         LOGGER.info('Target port %d startup pcap capture', self.target_port)
-<<<<<<< HEAD
-        self._tcpdump_scan(self._startup_file)
-
-    def _tcpdump_scan(self, output_file, timeout=None):
-        assert not self._monitor_ref, 'tcp_monitor already active'
-        network = self.runner.network
-        tcp_filter = ''
-        LOGGER.info('Target port %d scan intf %s for %s filter %s output in %s',
-                    self.target_port, self._mirror_intf_name, timeout, tcp_filter, output_file)
-=======
         self._monitor_scan(self._startup_file)
 
     def _monitor_scan(self, output_file, timeout=None):
@@ -473,7 +452,6 @@
         tcp_filter = ''
         LOGGER.info('Target port %d pcap intf %s for %ss output in %s',
                     self.target_port, self._mirror_intf_name, timeout, output_file)
->>>>>>> f2af4117
         helper = tcpdump_helper.TcpdumpHelper(network.pri, tcp_filter, packets=None,
                                               intf_name=self._mirror_intf_name,
                                               timeout=timeout, pcap_out=output_file,
@@ -500,11 +478,7 @@
 
     def _monitor_cleanup(self, forget=True):
         if self._monitor_ref:
-<<<<<<< HEAD
-            LOGGER.info('Target port %d monitor scan complete', self.target_port)
-=======
             LOGGER.info('Target port %d network pcap complete', self.target_port)
->>>>>>> f2af4117
             nclosed = self._monitor_ref.stream() and not self._monitor_ref.stream().closed
             assert nclosed == forget, 'forget and nclosed mismatch'
             self._gcp.upload_file(self._startup_file,
@@ -531,20 +505,12 @@
         monitor_file = os.path.join(self.scan_base, 'monitor.pcap')
         LOGGER.info('Target port %d background pcap for %ds',
                     self.target_port, self._monitor_scan_sec)
-<<<<<<< HEAD
-        self._tcpdump_scan(monitor_file, timeout=self._monitor_scan_sec)
-=======
         self._monitor_scan(monitor_file, timeout=self._monitor_scan_sec)
->>>>>>> f2af4117
 
     def _monitor_timeout(self, timeout):
         duration = datetime.now() - self._monitor_start
         if not timeout or duration < timedelta(seconds=timeout):
-<<<<<<< HEAD
-            self._monitor_error(Exception('tcpdump scan hangup'))
-=======
             self._monitor_error(Exception('tcpdump pcap hangup'))
->>>>>>> f2af4117
             return
         self._monitor_complete()
 
@@ -604,29 +570,12 @@
                 self._docker_test(self.remaining_tests.pop(0))
             else:
                 self.timeout_handler = self._aux_module_timeout_handler
-<<<<<<< HEAD
                 if self._deferrable_checks:
                     self._active_deferrable_checks = copy.deepcopy(self._deferrable_checks)
                     LOGGER.info("Target port %d final checks %s running", self.target_port,\
                                 list(map(lambda check: check["name"], self._deferrable_checks)))
                 else:
                     self._tests_complete()
-=======
-                LOGGER.info('Target port %d no more tests remaining', self.target_port)
-                self._state_transition(_STATE.DONE, _STATE.NEXT)
-                self._report.finalize()
-                json_path = self._report.path + ".json"
-                with open(json_path, 'w') as json_file:
-                    json.dump(self._report.get_all_results(), json_file)
-                self.test_name = None
-                self._gcp.upload_file(self._report.path,
-                                      self._get_unique_upload_path(self._report.path))
-                self._gcp.upload_file(json_path,
-                                      self._get_unique_upload_path(json_path))
-                self.record_result('finish', state=MODE.FINE, report=self._report.path)
-                self._report = None
-                self.record_result(None)
->>>>>>> f2af4117
         except Exception as e:
             LOGGER.error('Target port %d start error: %s', self.target_port, e)
             self._state_transition(_STATE.ERROR)
