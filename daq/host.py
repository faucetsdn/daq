--- conflicted
+++ resolved
@@ -109,12 +109,8 @@
         _default_timeout_sec = int(config.get('default_timeout_sec', 0))
         self._default_timeout_sec = _default_timeout_sec if _default_timeout_sec else None
         self._finish_hook_script = config.get('finish_hook')
-<<<<<<< HEAD
         self._usi_config = config.get('usi_setup', {})
-=======
         self._topology_hook_script = config.get('topology_hook')
-        self._usi_url = config.get('usi_setup', {}).get('url')
->>>>>>> 338cada7
         self._mirror_intf_name = None
         self._monitor_ref = None
         self._monitor_start = None
