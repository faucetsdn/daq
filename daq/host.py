"""Represent a device-under-test"""

import logging
import os
import shutil
import time
from datetime import timedelta, datetime

from clib import tcpdump_helper

import configurator
import docker_test
import gcp
import report

LOGGER = logging.getLogger('host')


class _STATE:
    """Host state enum for testing cycle"""
    ERROR = 'Error condition'
    READY = 'Ready but not initialized'
    INIT = 'Initialization'
    WAITING = 'Waiting for activation'
    BASE = 'Baseline tests'
    MONITOR = 'Network monitor'
    NEXT = 'Ready for next'
    TESTING = 'Active test'
    DONE = 'Done with sequence'
    TERM = 'Host terminated'


class MODE:
    """Test module modes for state reporting."""
    INIT = 'init'
    PREP = 'prep'
    HOLD = 'hold'
    CONF = 'conf'
    EXEC = 'exec'
    FINE = 'fine'
    NOPE = 'nope'
    HOLD = 'hold'
    DONE = 'done'
    TERM = 'term'
    LONG = 'long'
    MERR = 'merr'


def pre_states():
    """Return pre-test states for basic operation"""
    return ['startup', 'sanity', 'dhcp', 'base', 'monitor']


def post_states():
    """Return post-test states for recording finalization"""
    return ['finish', 'info', 'timer']


class ConnectedHost:
    """Class managing a device-under-test"""

    _MONITOR_SCAN_SEC = 30
    _DEFAULT_TIMEOUT = 350
    _STARTUP_MIN_TIME_SEC = 5
    _INST_DIR = "inst/"
    _DEVICE_PATH = "device/%s"
    _FAIL_BASE_FORMAT = "inst/fail_%s"
    _MODULE_CONFIG = "module_config.json"
    _CONTROL_PATH = "control/port-%s"
    _CORE_TESTS = ['pass', 'fail', 'ping', 'hold']
    _AUX_DIR = "aux/"
    _CONFIG_DIR = "config/"
    _TIMEOUT_EXCEPTION = TimeoutError('Timeout expired')

    def __init__(self, runner, gateway, target, config):
        self.runner = runner
        self._gcp = runner.gcp
        self.gateway = gateway
        self.config = config
        self.target_port = target['port']
        self.target_mac = target['mac']
        self.fake_target = target['fake']
        self.devdir = self._init_devdir()
        self.run_id = self.make_runid()
        self.scan_base = os.path.abspath(os.path.join(self.devdir, 'scans'))
        self._port_base = self._get_port_base()
        self._device_base = self._get_device_base(self.target_mac)
        self.state = None
        self._state_transition(_STATE.READY)
        self.results = {}
        self.dummy = None
        self.test_name = None
        self.test_start = None
        self.test_host = None
        self.test_port = None
        self._startup_time = None
        self._monitor_scan_sec = int(config.get('monitor_scan_sec', self._MONITOR_SCAN_SEC))
        _default_timeout_sec = int(config.get('default_timeout_sec', self._DEFAULT_TIMEOUT))
        self._default_timeout_sec = _default_timeout_sec if _default_timeout_sec else None
        self._fail_hook = config.get('fail_hook')
        self._mirror_intf_name = None
        self._tcp_monitor = None
        self.target_ip = None
        self._loaded_config = None
        self.reload_config()
        self._dhcp_listeners = []
        configurator.write_config(self._device_aux_path(), self._MODULE_CONFIG, self._loaded_config)
        assert self._loaded_config, 'config was not loaded'
        self.remaining_tests = self._get_enabled_tests()
        LOGGER.info('Host %s running with enabled tests %s', self.target_port, self.remaining_tests)

        self.record_result('startup', state=MODE.PREP)
        self._record_result('info', state=self.target_mac, config=self._make_config_bundle())
        self._report = report.ReportGenerator(config, self._INST_DIR, self.target_mac,
                                              self._loaded_config)
        self.timeout_handler = self._aux_module_timeout_handler
    @staticmethod
    def make_runid():
        """Create a timestamped runid"""
        return '%06x' % int(time.time())

    def _init_devdir(self):
        devdir = os.path.join(self._INST_DIR, 'run-port-%02d' % self.target_port)
        shutil.rmtree(devdir, ignore_errors=True)
        os.makedirs(devdir)
        return devdir

    def _get_port_base(self):
        test_config = self.config.get('test_config')
        if not test_config:
            return None
        conf_base = os.path.abspath(os.path.join(test_config, 'port-%02d' % self.target_port))
        if not os.path.isdir(conf_base):
            LOGGER.warning('Test config directory not found: %s', conf_base)
            return None
        return conf_base

    def _make_config_bundle(self, config=None):
        return {
            'config': config if config else self._loaded_config,
            'timestamp': gcp.get_timestamp()
        }

    def _make_control_bundle(self):
        return {
            'paused': self.state == _STATE.READY
        }

    def _test_enabled(self, test):
        fallback_config = {'enabled': test in self._CORE_TESTS}
        test_config = self._loaded_config['modules'].get(test, fallback_config)
        return test_config.get('enabled', True)

    def _get_test_timeout(self, test):
        test_module = self._loaded_config['modules'].get(test)
        return test_module.get('timeout_sec', self._default_timeout_sec) if test_module else None

    def _get_enabled_tests(self):
        return list(filter(self._test_enabled, self.config.get('test_list')))

    def _get_device_base(self, target_mac):
        """Get the base config path for a host device"""
        site_path = self.config.get('site_path')
        if not site_path:
            return None
        clean_mac = target_mac.replace(':', '')
        dev_path = os.path.abspath(os.path.join(site_path, 'mac_addrs', clean_mac))
        if not os.path.isdir(dev_path):
            self._create_device_dir(dev_path)
        return dev_path

    def _type_path(self):
        dev_config = configurator.load_config(self._device_base, self._MODULE_CONFIG)
        device_type = dev_config.get('device_type')
        if not device_type:
            return None
        LOGGER.info('Configuring device %s as type %s', self.target_mac, device_type)
        site_path = self.config.get('site_path')
        type_path = os.path.abspath(os.path.join(site_path, 'device_types', device_type))
        return type_path

    def _type_aux_path(self):
        type_path = self._type_path()
        if not type_path:
            return None
        aux_path = os.path.join(type_path, self._AUX_DIR)
        if not os.path.exists(aux_path):
            LOGGER.info('Skipping missing type dir %s', aux_path)
            return None
        return aux_path

    def _create_device_dir(self, path):
        LOGGER.warning('Creating new device dir: %s', path)
        os.makedirs(path)
        template_dir = self.config.get('device_template')
        if not template_dir:
            LOGGER.warning('Skipping defaults since no device_template found')
            return
        LOGGER.info('Copying template files from %s to %s', template_dir, path)
        for file in os.listdir(template_dir):
            LOGGER.info('Copying %s...', file)
            shutil.copy(os.path.join(template_dir, file), path)

    def initialize(self):
        """Fully initialize a new host set"""
        LOGGER.info('Target port %d initializing...', self.target_port)
        # There is a race condition here with ovs assigning ports, so wait a bit.
        time.sleep(2)
        shutil.rmtree(self.devdir, ignore_errors=True)
        os.makedirs(self.scan_base)
        self._initialize_config()
        network = self.runner.network
        self._mirror_intf_name = network.create_mirror_interface(self.target_port)
        if self.config['test_list']:
            self._start_run()
        else:
            assert self.is_holding(), 'state is not holding'
            self.record_result('startup', state=MODE.HOLD)

    def _start_run(self):
        self._state_transition(_STATE.INIT, _STATE.READY)
        self._mark_skipped_tests()
        self.record_result('startup', state=MODE.DONE, config=self._make_config_bundle())
        self.record_result('sanity', state=MODE.EXEC)
        self._startup_scan()

    def _mark_skipped_tests(self):
        for test in self.config['test_list']:
            if not self._test_enabled(test):
                self._record_result(test, state=MODE.NOPE)

    def _state_transition(self, target, expected=None):
        if expected is not None:
            message = 'state was %s expected %s' % (self.state, expected)
            assert self.state == expected, message
        LOGGER.debug('Target port %d state: %s -> %s', self.target_port, self.state, target)
        self.state = target

    def is_running(self):
        """Return True if this host is running active test."""
        return self.state != _STATE.ERROR and self.state != _STATE.DONE

    def is_holding(self):
        """Return True if this host paused and waiting to run."""
        return self.state == _STATE.READY

    def notify_activate(self):
        """Return True if ready to be activated in response to a DHCP notification."""
        if self.state == _STATE.READY:
            self._record_result('startup', state=MODE.HOLD)
        return self.state == _STATE.WAITING

    def _prepare(self):
        LOGGER.info('Target port %d waiting for dhcp as %s', self.target_port, self.target_mac)
        self._state_transition(_STATE.WAITING, _STATE.INIT)
        self.record_result('sanity', state=MODE.DONE)
        self.record_result('dhcp', state=MODE.EXEC)
        _ = [listener(self) for listener in self._dhcp_listeners]

    def _aux_module_timeout_handler(self):
        # clean up tcp monitor that could be open
        self._monitor_error(self._TIMEOUT_EXCEPTION, forget=True)

    def _main_module_timeout_handler(self):
        self.test_host.terminate()
        self.test_host = None
        self._docker_callback(exception=self._TIMEOUT_EXCEPTION)

    def check_module_timeout(self):
        """Checks module run time for each event loop"""
        timeout_sec = self._get_test_timeout(self.test_name)
        if not timeout_sec or not self.test_start:
            return
<<<<<<< HEAD
        timeout = gcp.parse_timestamp(self.test_start) + \
                  timedelta(seconds=timeout_sec)
=======
        delta_sec = timedelta(seconds=timeout_sec)
        timeout = gcp.parse_timestamp(self.test_start) + delta_sec

>>>>>>> 707b9796
        if  datetime.fromtimestamp(time.time()) >= timeout:
            if self.timeout_handler:
                LOGGER.error('Monitoring timeout for %s after %ds', self.test_name, timeout_sec)
                # ensure it's called once
                handler, self.timeout_handler = self.timeout_handler, None
                handler()

    def register_dhcp_ready_listener(self, callback):
        """Registers callback for when the host is ready for activation"""
        assert callable(callback), "DHCP listener callback is not callable"
        self._dhcp_listeners.append(callback)

    def terminate(self, trigger=True):
        """Terminate this host"""
        LOGGER.info('Target port %d terminate, running %s, trigger %s', self.target_port,
                    self._host_name(), trigger)
        self._release_config()
        self._state_transition(_STATE.TERM)
        self.record_result(self.test_name, state=MODE.TERM)
        self._monitor_cleanup()
        self.runner.network.delete_mirror_interface(self.target_port)
        if self.test_host:
            try:
                self.test_host.terminate()
                self.test_host = None
            except Exception as e:
                LOGGER.error('Target port %d terminating test: %s', self.target_port, e)
                LOGGER.exception(e)
        if trigger:
            self.runner.target_set_complete(self.target_port,
                                            'Target port %d termination' % self.target_port)

    def idle_handler(self):
        """Trigger events from idle state"""
        if self.state == _STATE.INIT:
            self._prepare()
        elif self.state == _STATE.BASE:
            self._base_start()

    def trigger_ready(self):
        """Check if this host is ready to be triggered"""
        if self.state != _STATE.WAITING:
            return False
        delta_t = datetime.now() - self._startup_time
        if delta_t < timedelta(seconds=self._STARTUP_MIN_TIME_SEC):
            return False
        return True

    def trigger(self, state, target_ip=None, exception=None, delta_sec=-1):
        """Handle completion of DHCP subtask"""
        trigger_path = os.path.join(self.scan_base, 'dhcp_triggers.txt')
        with open(trigger_path, 'a') as output_stream:
            output_stream.write('%s %s %d\n' % (target_ip, state, delta_sec))
        if self.target_ip:
            LOGGER.debug('Target port %d already triggered', self.target_port)
            assert self.target_ip == target_ip, "target_ip mismatch"
            return True
        if not self.trigger_ready():
            LOGGER.warning('Target port %d ignoring premature trigger', self.target_port)
            return False
        self.target_ip = target_ip
        self._record_result('info', state='%s/%s' % (self.target_mac, target_ip))
        self.record_result('dhcp', ip=target_ip, state=state, exception=exception)
        if exception:
            self._state_transition(_STATE.ERROR)
            self.runner.target_set_error(self.target_port, exception)
        else:
            LOGGER.info('Target port %d triggered as %s', self.target_port, target_ip)
            self._state_transition(_STATE.BASE, _STATE.WAITING)
        return True

    def _ping_test(self, src, dst, src_addr=None):
        if not src or not dst:
            LOGGER.error('Invalid ping test params, src=%s, dst=%s', src, dst)
            return False
        return self.runner.ping_test(src, dst, src_addr=src_addr)

    def _startup_scan(self):
        assert not self._tcp_monitor, 'tcp_monitor already active'
        startup_file = os.path.join(self.scan_base, 'startup.pcap')
        self._startup_time = datetime.now()
        LOGGER.info('Target port %d startup pcap capture', self.target_port)
        network = self.runner.network
        tcp_filter = ''
        LOGGER.debug('Target port %d startup scan intf %s filter %s output in %s',
                     self.target_port, self._mirror_intf_name, tcp_filter, startup_file)
        helper = tcpdump_helper.TcpdumpHelper(network.pri, tcp_filter, packets=None,
                                              intf_name=self._mirror_intf_name,
                                              timeout=None, pcap_out=startup_file, blocking=False)
        self._tcp_monitor = helper
        hangup = lambda: self._monitor_error(Exception('startup scan hangup'))
        self.runner.monitor_stream('tcpdump', self._tcp_monitor.stream(),
                                   self._tcp_monitor.next_line,
                                   hangup=hangup, error=self._monitor_error)

    def _base_start(self):
        try:
            success = self._base_tests()
            self._monitor_cleanup()
            if not success:
                LOGGER.warning('Target port %d base tests failed', self.target_port)
                self._state_transition(_STATE.ERROR)
                return
            LOGGER.info('Target port %d done with base.', self.target_port)
            self._monitor_scan()
        except Exception as e:
            self._monitor_cleanup()
            self._monitor_error(e)

    def _monitor_cleanup(self, forget=True):
        if self._tcp_monitor:
            LOGGER.info('Target port %d monitor scan complete', self.target_port)
            nclosed = self._tcp_monitor.stream() and not self._tcp_monitor.stream().closed
            assert nclosed == forget, 'forget and nclosed mismatch'
            if forget:
                self.runner.monitor_forget(self._tcp_monitor.stream())
                self._tcp_monitor.terminate()
            self._tcp_monitor = None

    def _monitor_error(self, exception, forget=False):
        LOGGER.error('Target port %d monitor error: %s', self.target_port, exception)
        self._monitor_cleanup(forget=forget)
        self.record_result(self.test_name, exception=exception)
        self._state_transition(_STATE.ERROR)
        self.runner.target_set_error(self.target_port, exception)

    def _monitor_scan(self):
        self._state_transition(_STATE.MONITOR, _STATE.BASE)
        if not self._monitor_scan_sec:
            LOGGER.info('Target port %d skipping background scan', self.target_port)
            self._monitor_continue()
            return
        self.record_result('monitor', time=self._monitor_scan_sec, state=MODE.EXEC)
        monitor_file = os.path.join(self.scan_base, 'monitor.pcap')
        LOGGER.info('Target port %d background scan for %ds',
                    self.target_port, self._monitor_scan_sec)
        network = self.runner.network
        tcp_filter = ''
        intf_name = self._mirror_intf_name
        assert not self._tcp_monitor, 'tcp_monitor already active'
        LOGGER.debug('Target port %d background scan intf %s filter %s output in %s',
                     self.target_port, intf_name, tcp_filter, monitor_file)
        helper = tcpdump_helper.TcpdumpHelper(network.pri, tcp_filter, packets=None,
                                              intf_name=intf_name,
                                              timeout=self._monitor_scan_sec,
                                              pcap_out=monitor_file, blocking=False)
        self._tcp_monitor = helper
        self.runner.monitor_stream('tcpdump', self._tcp_monitor.stream(),
                                   self._tcp_monitor.next_line, hangup=self._monitor_complete,
                                   error=self._monitor_error)

    def _monitor_complete(self):
        LOGGER.info('Target port %d scan complete', self.target_port)
        self._monitor_cleanup(forget=False)
        self.record_result('monitor', state=MODE.DONE)
        self._monitor_continue()

    def _monitor_continue(self):
        self._state_transition(_STATE.NEXT, _STATE.MONITOR)
        self._run_next_test()

    def _base_tests(self):
        self.record_result('base', state=MODE.EXEC)
        if not self._ping_test(self.gateway, self.target_ip):
            LOGGER.debug('Target port %d warmup ping failed', self.target_port)
        try:
            success1 = self._ping_test(self.gateway, self.target_ip), 'simple ping failed'
            success2 = self._ping_test(self.gateway, self.target_ip,
                                       src_addr=self.fake_target), 'target ping failed'
            if not success1 or not success2:
                return False
        except Exception as e:
            self.record_result('base', exception=e)
            self._monitor_cleanup()
            raise
        self.record_result('base', state=MODE.DONE)
        return True

    def _run_next_test(self):
        try:
            if self.remaining_tests:
                self.timeout_handler = self._main_module_timeout_handler
                self._docker_test(self.remaining_tests.pop(0))
            else:
                self.timeout_handler = self._aux_module_timeout_handler
                LOGGER.info('Target port %d no more tests remaining', self.target_port)
                self._state_transition(_STATE.DONE, _STATE.NEXT)
                self._report.finalize()
                self._gcp.upload_report(self._report.path)
                self.record_result('finish', state=MODE.FINE, report=self._report.path)
                self._report = None
                self.record_result(None)
        except Exception as e:
            LOGGER.error('Target port %d start error: %s', self.target_port, e)
            self._state_transition(_STATE.ERROR)
            self.runner.target_set_error(self.target_port, e)

    def _inst_config_path(self):
        return os.path.abspath(os.path.join(self._INST_DIR, self._CONFIG_DIR))

    def _device_aux_path(self):
        path = os.path.join(self._device_base, self._AUX_DIR)
        if not os.path.exists(path):
            os.makedirs(path)
        return path

    def _docker_test(self, test_name):
        self.test_name = test_name
        self.test_start = gcp.get_timestamp()
        self._state_transition(_STATE.TESTING, _STATE.NEXT)
        params = {
            'target_ip': self.target_ip,
            'target_mac': self.target_mac,
            'gateway_ip': self.gateway.IP(),
            'gateway_mac': self.gateway.MAC(),
            'inst_base': self._inst_config_path(),
            'port_base': self._port_base,
            'device_base': self._device_aux_path(),
            'type_base': self._type_aux_path(),
            'scan_base': self.scan_base
        }
        self.test_host = docker_test.DockerTest(self.runner, self.target_port, self.devdir,
                                                self.test_name)
        self.test_port = self.runner.allocate_test_port(self.target_port)
        if 'ext_loip' in self.config:
            ext_loip = self.config['ext_loip'].replace('@', '%d')
            params['local_ip'] = ext_loip % self.test_port
            params['switch_ip'] = self.config['ext_addr']
            params['switch_port'] = str(self.target_port)
            params['switch_model'] = self.config['switch_model']

        try:
            LOGGER.debug('test_host start %s/%s', self.test_name, self._host_name())
            self._set_module_config(self._loaded_config)
            self.record_result(test_name, state=MODE.EXEC)
            self.test_host.start(self.test_port, params, self._docker_callback)
        except:
            self.test_host = None
            raise

    def _host_name(self):
        return self.test_host.host_name if self.test_host else 'unknown'

    def _host_dir_path(self):
        return os.path.join(self.devdir, 'nodes', self._host_name())

    def _host_tmp_path(self):
        return os.path.join(self._host_dir_path(), 'tmp')

    def _docker_callback(self, return_code=None, exception=None):
        self.timeout_handler = None # cancel timeout handling
        host_name = self._host_name()
        LOGGER.info('test_host callback %s/%s was %s with %s',
                    self.test_name, host_name, return_code, exception)
        failed = return_code or exception
        if failed and self._fail_hook:
            fail_file = self._FAIL_BASE_FORMAT % host_name
            LOGGER.warning('Executing fail_hook: %s %s', self._fail_hook, fail_file)
            os.system('%s %s 2>&1 > %s.out' % (self._fail_hook, fail_file, fail_file))
        state = MODE.MERR if failed else MODE.DONE
        self.record_result(self.test_name, state=state, code=return_code, exception=exception)
        result_path = os.path.join(self._host_dir_path(), 'return_code.txt')
        try:
            with open(result_path, 'a') as output_stream:
                output_stream.write(str(return_code) + '\n')
        except Exception as e:
            LOGGER.error('While writing result code: %s', e)
        report_path = os.path.join(self._host_tmp_path(), 'report.txt')
        if os.path.isfile(report_path):
            self._report.accumulate(self.test_name, report_path)
        self.runner.release_test_port(self.target_port, self.test_port)
        self._state_transition(_STATE.NEXT, _STATE.TESTING)
        self._run_next_test()

    def _set_module_config(self, loaded_config):
        tmp_dir = self._host_tmp_path()
        configurator.write_config(tmp_dir, self._MODULE_CONFIG, loaded_config)
        self._record_result(self.test_name, config=self._loaded_config, state=MODE.CONF)

    def _merge_run_info(self, config):
        config['run_info'] = {
            'run_id': self.run_id,
            'mac_addr': self.target_mac,
            'daq_version': self.runner.version,
            'started': gcp.get_timestamp()
        }

    def _load_module_config(self, run_info=True):
        config = self.runner.get_base_config()
        if run_info:
            self._merge_run_info(config)
        configurator.load_and_merge(config, self._type_path(), self._MODULE_CONFIG)
        configurator.load_and_merge(config, self._device_base, self._MODULE_CONFIG)
        configurator.load_and_merge(config, self._port_base, self._MODULE_CONFIG)
        return config

    def record_result(self, name, **kwargs):
        """Record a named result for this test"""
        current = gcp.get_timestamp()
        if name != self.test_name:
            LOGGER.debug('Target port %d report %s start %s',
                         self.target_port, name, current)
            self.test_name = name
            self.test_start = current
        if name:
            self._record_result(name, current, **kwargs)

    @staticmethod
    def clear_port(gcp_instance, port):
        """Clear a port-based entry without having an instantiated host class"""
        result = {
            'name': 'startup',
            'state': MODE.INIT,
            'runid': ConnectedHost.make_runid(),
            'timestamp': gcp.get_timestamp(),
            'port': port
        }
        gcp_instance.publish_message('daq_runner', 'test_result', result)

    def _record_result(self, name, run_info=True, current=None, **kwargs):
        result = {
            'name': name,
            'runid': (self.run_id if run_info else None),
            'device_id': self.target_mac,
            'started': self.test_start,
            'timestamp': current if current else gcp.get_timestamp(),
            'port': (self.target_port if run_info else None)
        }
        result.update(kwargs)
        if 'exception' in result:
            result['exception'] = self._exception_message(result['exception'])
        if name:
            self.results[name] = result
        self._gcp.publish_message('daq_runner', 'test_result', result)
        return result

    def _exception_message(self, exception):
        if not exception or exception == 'None':
            return None
        if isinstance(exception, Exception):
            return exception.__class__.__name__
        return str(exception)

    def _control_updated(self, control_config):
        LOGGER.info('Updated control config: %s %s', self.target_mac, control_config)
        paused = control_config.get('paused')
        if not paused and self.is_holding():
            self._start_run()
        elif paused and not self.is_holding():
            LOGGER.warning('Inconsistent control state for update of %s', self.target_mac)

    def reload_config(self):
        """Trigger a config reload due to an eternal config change."""
        holding = self.is_holding()
        new_config = self._load_module_config(run_info=holding)
        if holding:
            self._loaded_config = new_config
        config_bundle = self._make_config_bundle(new_config)
        LOGGER.info('Device config reloaded: %s %s', holding, self.target_mac)
        self._record_result(None, run_info=holding, config=config_bundle)
        return new_config

    def _dev_config_updated(self, dev_config):
        LOGGER.info('Device config update: %s %s', self.target_mac, dev_config)
        configurator.write_config(self._device_base, self._MODULE_CONFIG, dev_config)
        self.reload_config()

    def _initialize_config(self):
        dev_config = configurator.load_config(self._device_base, self._MODULE_CONFIG)
        self._gcp.register_config(self._DEVICE_PATH % self.target_mac,
                                  dev_config, self._dev_config_updated)
        self._gcp.register_config(self._CONTROL_PATH % self.target_port,
                                  self._make_control_bundle(),
                                  self._control_updated, immediate=True)
        self._record_result(None, config=self._make_config_bundle())

    def _release_config(self):
        self._gcp.release_config(self._DEVICE_PATH % self.target_mac)
        self._gcp.release_config(self._CONTROL_PATH % self.target_port)<|MERGE_RESOLUTION|>--- conflicted
+++ resolved
@@ -271,14 +271,8 @@
         timeout_sec = self._get_test_timeout(self.test_name)
         if not timeout_sec or not self.test_start:
             return
-<<<<<<< HEAD
-        timeout = gcp.parse_timestamp(self.test_start) + \
-                  timedelta(seconds=timeout_sec)
-=======
         delta_sec = timedelta(seconds=timeout_sec)
         timeout = gcp.parse_timestamp(self.test_start) + delta_sec
-
->>>>>>> 707b9796
         if  datetime.fromtimestamp(time.time()) >= timeout:
             if self.timeout_handler:
                 LOGGER.error('Monitoring timeout for %s after %ds', self.test_name, timeout_sec)
