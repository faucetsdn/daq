--- conflicted
+++ resolved
@@ -306,11 +306,8 @@
             assert remote_ip, 'remote request ip not specified'
             device = self._devices.create_if_absent(request.device_mac)
             device.port.flapping_start = None  # In case this was set from last disconnect.
-<<<<<<< HEAD
-=======
             # Assigned VLAN set => FOT mode.
             # For device coupler mode, DHCP mode shouldn't be external.
->>>>>>> 9659eb3b
             device.dhcp_mode = DhcpMode.EXTERNAL if request.assigned_vlan else DhcpMode.NORMAL
             device.session_endpoint = request.endpoint
             self._remote_trigger(device, request.device_vlan, request.assigned_vlan)
