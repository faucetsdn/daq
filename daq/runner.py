--- conflicted
+++ resolved
@@ -248,16 +248,10 @@
             LOGGER.info('Removing existing %s', report.REPORT_BASE_DIR)
             shutil.rmtree(report.REPORT_BASE_DIR, ignore_errors=True)
         for path in os.listdir(DAQ_RUN_DIR):
-<<<<<<< HEAD
-            LOGGER.info('Checking to clean %s', path)
-            if path.startswith(connected_host.DEV_DIR_PREFIX) and os.path.isdir(path):
-                shutil.rmtree(path, ignore_errors=True)
-=======
             fullpath = os.path.join(DAQ_RUN_DIR, path)
             if path.startswith(connected_host.DEV_DIR_PREFIX) and os.path.isdir(fullpath):
                 LOGGER.info('Removing existing %s', fullpath)
                 shutil.rmtree(fullpath, ignore_errors=True)
->>>>>>> e3fb3f5a
 
     def _init_device_result_handler(self):
         server_port = self.config.get('device_reporting', {}).get('server_port')
