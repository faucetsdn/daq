--- conflicted
+++ resolved
@@ -243,14 +243,10 @@
                 return
             (dpid, port, target_mac, vid) = self.faucet_events.as_port_learn(event)
             if dpid and port and vid:
-<<<<<<< HEAD
                 if self.test_trigger_type == "PORT":
                     self._handle_port_learn(dpid, port, vid, target_mac)
                 elif self.test_trigger_type == "VLAN" and self.network.is_system_port(dpid, port):
                     self._handle_device_learn(vid, target_mac)
-=======
-                self._handle_port_learn(dpid, port, vid, target_mac)
->>>>>>> 8f385a0d
                 return
             (dpid, restart_type) = self.faucet_events.as_config_change(event)
             if dpid is not None:
@@ -560,11 +556,7 @@
             self._check_and_activate_gateway(device)
 
     def _get_active_ports(self):
-<<<<<<< HEAD
-        return [p for p in self._ports.values() if p.active]
-=======
         return [p.port_no for p in self._ports.values() if p.active]
->>>>>>> 8f385a0d
 
     def _check_and_activate_gateway(self, device):
         # Host ready to be activated and DHCP happened / Static IP
