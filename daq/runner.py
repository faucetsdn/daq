--- conflicted
+++ resolved
@@ -638,16 +638,10 @@
         device.ip_info.state = state
         device.ip_info.delta_sec = delta_sec
         if device and device.host:
-<<<<<<< HEAD
-            if target_type == 'Offer':
-                if device.vlan:
-                    self._direct_device_traffic(device, device.gateway.port_set)
-=======
             # Allow a DHCP Offer through to allow the VLAN to be learned.
             #if target_type == 'Offer':
             #    if device.vlan:
             #        self._direct_device_traffic(device, device.gateway.port_set)
->>>>>>> 771847c1
             if target_type in ('ACK', 'STATIC'):
                 device.host.ip_notify(target_ip, state, delta_sec)
                 self._check_and_activate_gateway(device)
