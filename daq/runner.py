"""Main test runner for DAQ"""

import copy
import os
import re
import threading
import time
import traceback
import uuid
import json
import pathlib
from datetime import datetime, timedelta, timezone

from forch.proto.shared_constants_pb2 import PortBehavior

import configurator
from device_report_client import DeviceReportClient
<<<<<<< HEAD
from session_server import SessionServer, SessionProgress
=======
from session_server import SessionServer
>>>>>>> 5ab097bd
from env import DAQ_RUN_DIR, DAQ_LIB_DIR
import faucet_event_client
import container_gateway
import external_gateway
import gcp
import host as connected_host
import network
import report
import stream_monitor
from wrappers import DaqException, DisconnectedException
import logger
from proto.system_config_pb2 import DhcpMode

LOGGER = logger.get_logger('runner')


class PortInfo:
    """Simple container for device port info"""
    active = False
    flapping_start = None
    port_no = None


class IpInfo:
    """Simple container for device ip info"""
    ip_addr = None
    state = None
    delta_sec = None


class Device:
    """Simple container for device info"""
    def __init__(self):
        self.mac = None
        self.host = None
        self.gateway = None
        self.group = None
        self.port = None
        self.dhcp_ready = False
        self.dhcp_mode = None
        self.ip_info = IpInfo()
        self.vlan = None
        self.set_id = None
        self.assigned = None
        self.wait_remote = False

    def __repr__(self):
        return self.mac.replace(":", "")


class Devices:
    """Container for all devices"""
    def __init__(self):
        self._devices = {}
        self._set_ids = set()

    def new_device(self, mac, port_info=None, vlan=None):
        """Adding a new device"""
        assert mac not in self._devices, "Device with mac: %s is already added." % mac
        device = Device()
        device.mac = mac
        self._devices[mac] = device
        device.port = port_info if port_info else PortInfo()
        device.vlan = vlan
        port_no = device.port.port_no
        set_id = port_no if port_no else self._allocate_set_id()
        assert set_id not in self._set_ids, "Duplicate device set id %d" % set_id
        self._set_ids.add(set_id)
        device.set_id = set_id
        return device

    def create_if_absent(self, mac, port_info=None, vlan=None):
        """Create a new device if none found, else return the previous one"""
        prev_device = self._devices.get(mac)
        return prev_device if prev_device else self.new_device(mac, port_info=port_info, vlan=vlan)

    def _allocate_set_id(self):
        set_id = 1
        while set_id in self._set_ids:
            set_id += 1
        return set_id

    def remove(self, device):
        """Removing a device"""
        assert self.contains(device), "Device %s not found." % device
        del self._devices[device.mac]
        self._set_ids.remove(device.set_id)

    def get(self, device_mac):
        """Get a device using its mac address"""
        return self._devices.get(device_mac)

    def get_by_port_info(self, port):
        """Get a device using its port info object"""
        for device in self._devices.values():
            if device.port == port:
                return device
        return None

    def get_by_gateway(self, gateway):
        """Get devices under specified gateway"""
        return [device for device in self._devices.values() if device.gateway == gateway]

    def get_by_group(self, group_name):
        """Get devices under a group name"""
        return [device for device in self._devices.values() if device.group == group_name]

    def get_all_devices(self):
        """Get all devices"""
        return list(self._devices.values())

    def get_triggered_devices(self):
        """Get devices with hosts"""
        return [device for device in self._devices.values() if device.host]

    def contains(self, device):
        """Returns true if the device is expected"""
        return self._devices.get(device.mac) == device


class DAQRunner:
    """Main runner class controlling DAQ. Primarily mediates between
    faucet events, connected hosts (to test), and gcp for logging. This
    class owns the main event loop and shards out work to subclasses."""

    MAX_GATEWAYS = 9
    _DEFAULT_RETENTION_DAYS = 30
    _SITE_CONFIG = 'site_config.json'
    _RUNNER_CONFIG_PATH = 'runner/setup'
    _DEFAULT_TESTS_FILE = os.path.join(DAQ_LIB_DIR, 'config/modules/host.conf')
    _RESULT_LOG_FILE = os.path.join(DAQ_RUN_DIR, 'result.log')

    def __init__(self, config):
        self.configurator = configurator.Configurator()
        self.gateway_sets = set(range(1, self.MAX_GATEWAYS+1))
        self.config = config
        self._result_sets = {}
        self._devices = Devices()
        self._ports = {}
        self._callback_queue = []
        self._event_lock = threading.Lock()
        self.gcp = gcp.GcpManager(self.config, self._queue_callback)
        self._base_config = self._load_base_config()
        self.description = config.get('site_description', '').strip('\"')
        self._daq_version = os.environ['DAQ_VERSION']
        self._lsb_release = os.environ['DAQ_LSB_RELEASE']
        self._sys_uname = os.environ['DAQ_SYS_UNAME']
        self.network = network.TestNetwork(config)
        self.result_linger = config.get('result_linger', False)
        self._linger_exit = 0
        self.faucet_events = None
        self.single_shot = config.get('single_shot', False)
        self.fail_mode = config.get('fail_mode', False)
        self.run_trigger = config.get('run_trigger', {})
        self.run_tests = True
        self.stream_monitor = None
        self.exception = None
        self.run_count = 0
        self.run_limit = int(config.get('run_limit', 0))
        self._default_port_flap_timeout = int(config.get('port_flap_timeout_sec', 0))
        self.result_log = self._open_result_log()
        self._system_active = False
        self._device_result_handler = self._init_device_result_handler()
        self.daq_run_id = self._init_daq_run_id()
        logging_client = self.gcp.get_logging_client()
        if logging_client:
            logger.set_stackdriver_client(logging_client,
                                          labels={"daq_run_id": self.daq_run_id})
        test_list = self._get_test_list(config.get('host_tests', self._DEFAULT_TESTS_FILE))
        if self.config.get('keep_hold'):
            LOGGER.info('Appending test_hold to master test list')
            if 'hold' not in test_list:
                test_list.append('hold')
        config['test_list'] = test_list
        config['test_metadata'] = self._get_test_metadata()
        LOGGER.info('DAQ RUN id: %s' % self.daq_run_id)
        tests_string = ', '.join(config['test_list']) or '**none**'
        LOGGER.info('Configured with tests %s' % tests_string)
        LOGGER.info('DAQ version %s' % self._daq_version)
        LOGGER.info('LSB release %s' % self._lsb_release)
        LOGGER.info('system uname %s' % self._sys_uname)

    def _open_result_log(self):
        return open(self._RESULT_LOG_FILE, 'w')

    def _get_states(self):
        states = connected_host.pre_states() + self.config['test_list']
        return states + connected_host.post_states()

    def _init_daq_run_id(self):
        daq_run_id = str(uuid.uuid4())
        daq_run_id_file = os.path.join(DAQ_RUN_DIR, 'daq_run_id.txt')
        with open(daq_run_id_file, 'w') as output_stream:
            output_stream.write(daq_run_id + '\n')
        return daq_run_id

    def _init_device_result_handler(self):
        server_port = self.config.get('device_reporting', {}).get('server_port')
        if server_port:
            egress_vlan = self.config.get('run_trigger', {}).get('egress_vlan')
            assert not egress_vlan, 'both egress_vlan and server_port defined'
            timeout = self.config['device_reporting'].get('rpc_timeout_sec')
            server_address = self.config.get('device_reporting', {}).get('server_address')
            if server_address:
                handler = DeviceReportClient(server_address=server_address,
                                             server_port=server_port, rpc_timeout_sec=timeout)
            else:
                # TODO: Make this all configured form run_trigger not device_reporting
<<<<<<< HEAD
                handler = SessionServer(on_session=self._on_session,
                                        server_port=server_port)
=======
                handler = SessionServer(server_port=server_port)
            handler.start()
>>>>>>> 5ab097bd
            return handler
        return None

    def _on_session(self, request):
        with self._event_lock:
            LOGGER.info('New session started for %s %s/%s',
                        request.device_mac, request.device_vlan, request.assigned_vlan)
            device = self._devices.create_if_absent(request.device_mac)
            device.dhcp_mode = DhcpMode.EXTERNAL
            self._remote_trigger(device, request.device_vlan, request.assigned_vlan)

    def _send_heartbeat(self):
        message = {
            'name': 'status',
            'states': self._get_states(),
            'ports': self._get_active_ports(),
            'description': self.description,
            'timestamp': time.time()
        }
        message.update(self.get_run_info())
        self.gcp.publish_message('daq_runner', 'heartbeat', message)

    def get_run_info(self):
        """Return basic run info dict"""
        info = {
            'version': self._daq_version,
            'lsb': self._lsb_release,
            'uname': self._sys_uname,
            'daq_run_id': self.daq_run_id
        }
        data_retention_days = self.config.get('run_data_retention_days',
                                              self._DEFAULT_RETENTION_DAYS)
        if data_retention_days:
            expiration = datetime.now(timezone.utc) + timedelta(days=float(data_retention_days))
            info['expiration'] = gcp.to_timestamp(expiration)
        return info

    def initialize(self):
        """Initialize DAQ instance"""
        self._send_heartbeat()
        self._publish_runner_config(self._base_config)

        self.network.initialize()

        LOGGER.debug('Attaching event channel...')
        self.faucet_events = faucet_event_client.FaucetEventClient(self.config)
        self.faucet_events.connect()

        LOGGER.info('Waiting for system to settle...')
        time.sleep(3)

        if self._device_result_handler:
            self._device_result_handler.start()

        LOGGER.debug('Done with initialization')

    def cleanup(self):
        """Cleanup instance"""
        try:
            LOGGER.info('Stopping network...')
            self.network.stop()
        except Exception as e:
            LOGGER.error('Cleanup exception: %s', e)
        if self.result_log:
            self.result_log.close()
            self.result_log = None
        LOGGER.info('Done with runner.')

    def add_host(self, *args, **kwargs):
        """Add a host with the given parameters"""
        return self.network.add_host(*args, **kwargs)

    def remove_host(self, host):
        """Remove the given host"""
        return self.network.remove_host(host)

    def get_host_interface(self, host):
        """Get the internal interface for the host"""
        return self.network.get_host_interface(host)

    def _handle_faucet_events_locked(self):
        with self._event_lock:
            self._handle_faucet_events()

    def _handle_faucet_events(self):
        event = None
        while self.faucet_events:
            try:
                event = self.faucet_events.next_event()
            except DisconnectedException:
                self.monitor_forget(self.faucet_events.sock)
                self.faucet_events.connect()
                self._monitor_faucet_events()
                continue
            except Exception as e:
                LOGGER.error(e)
                self.faucet_events.disconnect()
                self.faucet_events = None
                self.shutdown()
            if not event:
                break
            self._process_faucet_event(event)

    def _process_faucet_event(self, event):
        (dpid, port, active) = self.faucet_events.as_port_state(event)
        if dpid and port:
            LOGGER.debug('port_state: %s %s', dpid, port)
            self._handle_port_state(dpid, port, active)
            return
        (dpid, port, target_mac, vid) = self.faucet_events.as_port_learn(event)
        if dpid and port and vid:
            is_vlan = self.run_trigger.get("vlan_start") and self.run_trigger.get("vlan_end")
            if is_vlan:
                if self.network.is_system_port(dpid, port):
                    self._handle_device_learn(target_mac, vid)
            else:
                self._handle_port_learn(dpid, port, target_mac)
            return
        (dpid, restart_type) = self.faucet_events.as_config_change(event)
        if dpid is not None:
            LOGGER.debug('dp_id %d restart %s', dpid, restart_type)

    def _handle_port_state(self, dpid, port, active):
        if self.network.is_system_port(dpid, port):
            LOGGER.info('System port %s on dpid %s is active %s', port, dpid, active)
            if self._system_active and not active:
                LOGGER.error('System port became inactive, terminating.')
                self.exception = DaqException('System port inactive')
                self.shutdown()
            self._system_active = active
            return
        if not self.network.is_device_port(dpid, port):
            LOGGER.debug('Unknown port %s on dpid %s is active %s', port, dpid, active)
            return

        if active != self._is_port_active(port):
            LOGGER.info('Port %s dpid %s is now %s', port, dpid, "active" if active else "inactive")
        if active:
            self._activate_port(port)
        elif port in self._ports:
            port_info = self._ports[port]
            device = self._devices.get_by_port_info(port_info)
            if device and device.host and not port_info.flapping_start:
                port_info.flapping_start = time.time()
            if port_info.active:
                if device and not port_info.flapping_start:
                    self._direct_port_traffic(device, port, None)
                self._deactivate_port(port)
        self._send_heartbeat()

    def _activate_port(self, port):
        if port not in self._ports:
            self._ports[port] = PortInfo()
            self._ports[port].port_no = port
        port_info = self._ports[port]
        port_info.flapping_start = 0
        port_info.active = True

    def _is_port_active(self, port):
        return port in self._ports and self._ports[port].active

    def _deactivate_port(self, port):
        port_info = self._ports[port]
        port_info.active = False

    def _direct_port_traffic(self, device, port, target):
        self.network.direct_port_traffic(device, port, target)

    def _handle_port_learn(self, dpid, port, target_mac):
        if self.network.is_device_port(dpid, port) and self._is_port_active(port):
            LOGGER.info('Port %s dpid %s learned %s', port, dpid, target_mac)
            device = self._devices.create_if_absent(target_mac, port_info=self._ports[port])
            self._target_set_trigger(device)
        else:
            LOGGER.info('Port %s dpid %s learned %s (ignored)', port, dpid, target_mac)

    def _handle_device_learn(self, target_mac, vid):
        LOGGER.info('Learned %s on vid %s', target_mac, vid)
        device = self._devices.create_if_absent(target_mac, vlan=vid)
        device.dhcp_mode = DhcpMode.EXTERNAL

        # For keeping track of remote port events
        if self._device_result_handler:
            if not device.wait_remote:
                LOGGER.info('Connecting device result client for %s', target_mac)
                device.port = PortInfo()
                device.port.active = True
                device.wait_remote = True
                self._device_result_handler.connect(
                    device.mac, lambda event: self._handle_remote_port_state(device, event))
        else:
            self._target_set_trigger(device)

    def _handle_remote_port_state(self, device, port_event):
        with self._event_lock:
            if port_event.state == PortBehavior.PortState.down:
                if not device.port.flapping_start:
                    device.port.flapping_start = time.time()
                device.port.active = False
                return

            self._remote_trigger(device, port_event.device_vlan, port_event.assigned_vlan)

    def _remote_trigger(self, device, device_vlan, assigned_vlan):
        device.port.flapping_start = 0
        device.port.active = True

        device.vlan = device_vlan
        device.assigned = assigned_vlan

        LOGGER.info('Processing remote state %s %s/%s', device,
                    device.vlan, device.assigned)
        self._target_set_trigger(device, remote_trigger=True)
        if device.gateway:
            self._direct_device_traffic(device, device.gateway.port_set)

    def _queue_callback(self, callback):
        with self._event_lock:
            self._callback_queue.append(callback)

    def _handle_queued_events(self):
        with self._event_lock:
            callbacks = self._callback_queue
            self._callback_queue = []
            if callbacks:
                LOGGER.debug('Processing %d callbacks', len(callbacks))
                for callback in callbacks:
                    callback()

    def _handle_system_idle(self):
        with self._event_lock:
            self._handle_system_idle_raw()

    def _handle_system_idle_raw(self):
        # Some synthetic faucet events don't come in on the socket, so process them here.
        self._handle_faucet_events()
        all_idle = True
        for device in self._devices.get_triggered_devices():
            try:
                if device.host.is_running():
                    all_idle = False
                    device.host.idle_handler()
                else:
                    self.target_set_complete(device, 'target set not active')
            except Exception as e:
                self.target_set_error(device, e)
        for device in self._devices.get_all_devices():
            self._target_set_trigger(device)
            all_idle = False
        if not self._devices.get_triggered_devices() and not self.run_tests:
            if self.faucet_events and not self._linger_exit:
                self.shutdown()
            if self._linger_exit == 1:
                self._linger_exit = 2
                LOGGER.warning('Result linger on exit.')
            all_idle = False
        if all_idle:
            LOGGER.debug('No active device, waiting for trigger event...')

    def _reap_stale_ports(self):
        for device in self._devices.get_triggered_devices():
            if not device.port.flapping_start:
                continue
            timeout_sec = device.host.get_port_flap_timeout(device.host.test_name)
            if timeout_sec is None:
                timeout_sec = self._default_port_flap_timeout
            if (device.port.flapping_start + timeout_sec) <= time.time():
                exception = DaqException('port not active for %ds' % timeout_sec)
                self.target_set_error(device, exception)
                device.port.flapping_start = 0

    def shutdown(self):
        """Shutdown this runner by closing all active components"""
        self._terminate()
        if self.faucet_events:
            self.monitor_forget(self.faucet_events.sock)
            self.faucet_events.disconnect()
            self.faucet_events = None
        count = self.stream_monitor.log_monitors(as_info=True)
        LOGGER.warning('No active ports remaining (%d monitors), ending test run.', count)
        self._send_heartbeat()

    def _loop_hook(self):
        self._handle_queued_events()
        states = {device.mac: device.host.state for device in self._devices.get_triggered_devices()}
        LOGGER.debug('Active target sets/state: %s', states)

    def _terminate(self):
        for device in self._devices.get_triggered_devices():
            self.target_set_error(device, DaqException('terminated'))
        if self._device_result_handler:
            self._device_result_handler.terminate()

    def _module_heartbeat(self):
        # Should probably be converted to a separate thread to timeout any blocking fn calls
        _ = [device.host.heartbeat() for device in self._devices.get_triggered_devices()]

    def main_loop(self):
        """Run main loop to execute tests"""

        try:
            monitor = stream_monitor.StreamMonitor(idle_handler=self._handle_system_idle,
                                                   loop_hook=self._loop_hook,
                                                   timeout_sec=20)  # Polling rate
            self.stream_monitor = monitor
            self._monitor_faucet_events()
            LOGGER.info('Entering main event loop.')
            LOGGER.info('See docs/troubleshooting.md if this blocks for more than a few minutes.')
            while self.stream_monitor.event_loop():
                self._reap_stale_ports()
                self._module_heartbeat()
        except Exception as e:
            LOGGER.error('Event loop exception: %s', e)
            LOGGER.exception(e)
            self.exception = e
        except KeyboardInterrupt as e:
            LOGGER.error('Keyboard Interrupt')
            LOGGER.exception(e)
            self.exception = e

        if self.config.get('use_console'):
            LOGGER.info('Dropping into interactive command line')
            self.network.cli()

        self._terminate()

    def _target_set_check_state(self, device, remote_trigger):
        assert self._devices.contains(device), 'Target device %s is not expected' % device.mac
        if not self._system_active:
            LOGGER.warning('Target device %s ignored, system is not active', device.mac)
            return False

        if device.host:
            LOGGER.debug('Target device %s already triggered', device.mac)
            return False

        if not self.run_tests:
            LOGGER.debug('Target device %s trigger suppressed', device.mac)
            return False

        if device.wait_remote and not remote_trigger:
            LOGGER.debug('Ingoring local trigger for remote target %s', device)
            return False

        return True

    def _target_set_trigger(self, device, remote_trigger=False):
        if not self._target_set_check_state(device, remote_trigger):
            return False

        port_trigger = device.port.port_no is not None
        if port_trigger:
            assert device.port.active, 'Target port %d is not active' % device.port.port_no

        device.wait_remote = False

        try:
            group_name = self.network.device_group_for(device)
            device.group = group_name
            gateway = self._activate_device_group(device)
            if gateway.activated:
                LOGGER.debug('Target device %s trigger ignored b/c activated gateway', device.mac)
                return False
        except Exception as e:
            LOGGER.error('Target device %s target trigger error %s', device.mac, str(e))
            if self.fail_mode:
                LOGGER.warning('Suppressing further tests due to failure.')
                self.run_tests = False
            return False

        # Stops all DHCP response initially
        # Selectively enables dhcp response at ipaddr stage based on dhcp mode
        if device.dhcp_mode != DhcpMode.EXTERNAL:
            gateway.stop_dhcp_response(device.mac)
        gateway.attach_target(device)
        device.gateway = gateway
        try:
            self.run_count += 1
            new_host = connected_host.ConnectedHost(self, device, self.config)
            device.host = new_host
            new_host.register_dhcp_ready_listener(self._dhcp_ready_listener)
            new_host.initialize()

            if port_trigger:
                target = {
                    'port': device.port.port_no,
                    'group': group_name,
                    'fake': gateway.fake_target,
                    'port_set': gateway.port_set,
                    'mac': device.mac
                }
                self._direct_port_traffic(device, device.port.port_no, target)
            else:
                self._direct_device_traffic(device, gateway.port_set)
            return True
        except Exception as e:
            self.target_set_error(device, e)

    def _direct_device_traffic(self, device, port_set):
        self.network.direct_device_traffic(device, port_set)

    def _get_test_list(self, test_file):
        if self.config.get('no_test', False):
            LOGGER.warning('Suppressing configured tests because no_test')
            return []
        test_ordering = {
            "first": [],
            "last": [],
            "body": []
        }

        def get_test_list(test_file):
            LOGGER.info('Reading test definition file %s', test_file)
            with open(test_file) as file:
                line = file.readline()
                while line:
                    cmd = re.sub(r'#.*', '', line).strip().split()
                    cmd_name = cmd[0] if cmd else None
                    argument = cmd[1] if len(cmd) > 1 else None
                    ordering = cmd[2] if len(cmd) > 2 else None
                    if cmd_name == 'add':
                        LOGGER.debug('Adding test %s from %s', argument, test_file)
                        test_ordering.get(ordering, test_ordering["body"]).append(argument)
                    elif cmd_name == 'remove':
                        LOGGER.debug('Removing test %s from %s', argument, test_file)
                        for section in test_ordering.values():
                            if argument in section:
                                section.remove(argument)
                    elif cmd_name == 'include':
                        env_regex = re.compile(r'\$\{(.*)\}')
                        match = env_regex.match(argument)
                        if match:
                            env_var = match.group()[2:-1]
                            get_test_list(os.getenv(env_var) + argument[match.end():])
                        else:
                            get_test_list(argument)
                    elif cmd_name == 'build' or not cmd_name:
                        pass
                    else:
                        LOGGER.warning('Unknown test list command %s', cmd_name)
                    line = file.readline()
        get_test_list(test_file)
        return [*test_ordering["first"], *test_ordering["body"], *test_ordering["last"]]

    def _get_test_metadata(self, extension=".daqmodule", root=os.path.join(DAQ_LIB_DIR, "subset")):
        metadata = {}
        for meta_file in pathlib.Path(root).glob('**/*%s' % extension):
            with open(meta_file) as fd:
                metadatum = json.loads(fd.read())
                assert "name" in metadatum and "startup_cmd" in metadatum
                module = metadatum["name"]
                assert module not in metadata, "Duplicate module definition for %s" % module
                metadata[module] = {
                    "startup_cmd": metadatum["startup_cmd"],
                    "basedir": meta_file.parent
                }
        return metadata

    def _activate_device_group(self, device):
        group_name = device.group
        group_devices = self._devices.get_by_group(group_name)
        existing_gateways = {device.gateway for device in group_devices if device.gateway}
        if existing_gateways:
            existing = existing_gateways.pop()
            LOGGER.info('Gateway for existing device group %s is %s', group_name, existing)
            return existing

        set_num = self._find_gateway_set(device)
        LOGGER.info('Gateway for device group %s not found, initializing base %d...',
                    device.group, set_num)
        if device.dhcp_mode == DhcpMode.EXTERNAL:
            # Under vlan trigger, start a external gateway that doesn't utilize a DHCP server.
            gateway = external_gateway.ExternalGateway(self, group_name, set_num)
            gateway.set_tap_intf(self.network.tap_intf)
        else:
            gateway = container_gateway.ContainerGateway(self, group_name, set_num)

        try:
            gateway.initialize()
        except Exception:
            LOGGER.error('Cleaning up from failed gateway initialization')
            LOGGER.debug('Clearing %s gateway group %s for %s',
                         device, set_num, group_name)
            self.gateway_sets.add(set_num)
            raise
        return gateway

    def ip_notify(self, state, target, gateway, exception=None):
        """Handle a DHCP / Static IP notification"""
        if exception:
            assert not target, 'unexpected exception with target'
            LOGGER.error('IP exception for %s: %s', gateway, exception)
            LOGGER.exception(exception)
            self._terminate_gateway_set(gateway)
            return

        target_type = target['type']
        target_mac, target_ip, delta_sec = target['mac'], target['ip'], target['delta']
        LOGGER.info('IP notify %s %s is %s on %s (%s/%d)', target_type, target_mac,
                    target_ip, gateway, state, delta_sec)

        assert target_mac
        assert target_ip
        assert delta_sec is not None

        device = self._devices.get(target_mac)
        device.ip_info.ip_addr = target_ip
        device.ip_info.state = state
        device.ip_info.delta_sec = delta_sec
        if device and device.host and target_type in ('ACK', 'STATIC'):
            device.host.ip_notify(target_ip, state, delta_sec)
            self._check_and_activate_gateway(device)

    def _get_active_ports(self):
        return [p.port_no for p in self._ports.values() if p.active]

    def _check_and_activate_gateway(self, device):
        # Host ready to be activated and DHCP happened / Static IP
        ip_info = device.ip_info
        if not ip_info.ip_addr or not device.dhcp_ready:
            return
        (gateway, ready_devices) = self._should_activate_target(device)

        if not ready_devices:
            return
        if ready_devices is True:
            device.host.trigger(ip_info.state, target_ip=ip_info.ip_addr,
                                delta_sec=ip_info.delta_sec)
        else:
            self._activate_gateway(ip_info.state, gateway, ready_devices, ip_info.delta_sec)

    def _dhcp_ready_listener(self, device):
        device.dhcp_ready = True
        self._check_and_activate_gateway(device)

    def _activate_gateway(self, state, gateway, ready_devices, delta_sec):
        gateway.activate()
        if len(ready_devices) > 1:
            state = 'group'
            delta_sec = -1
        for device in ready_devices:
            LOGGER.info('IP activating target %s', device)
            target_ip, delta_sec = device.ip_info.ip_addr, device.ip_info.delta_sec
            triggered = device.host.trigger(state, target_ip=target_ip, delta_sec=delta_sec)
            assert triggered, 'Device %s not triggered' % device

    def _should_activate_target(self, device):
        if not device.host:
            LOGGER.warning('DHCP targets missing %s', device)
            return False, False
        gateway, group_name = device.gateway, device.group
        if gateway.activated:
            LOGGER.info('DHCP activation group %s already activated', group_name)
            return gateway, True

        if not device.host.notify_activate():
            LOGGER.info('DHCP device %s ignoring spurious notify', device)
            return gateway, False

        ready_devices = gateway.target_ready(device)
        group_size = self.network.device_group_size(group_name)

        remaining = group_size - len(ready_devices)
        if remaining and self.run_tests:
            LOGGER.info('DHCP waiting for %d additional members of group %s', remaining, group_name)
            return gateway, False

        ready_trigger = all(map(lambda host: device.host.trigger_ready(), ready_devices))
        if not ready_trigger:
            LOGGER.info('DHCP device group %s not ready to trigger', group_name)
            return gateway, False

        return gateway, ready_devices

    def _terminate_gateway_set(self, gateway):
        gateway_devices = self._devices.get_by_gateway(gateway)
        assert gateway_devices, '%s not found' % gateway
        LOGGER.info('Terminating %s', gateway)
        for device in gateway_devices:
            self.target_set_error(device, DaqException('terminated'))

    def _find_gateway_set(self, device):
        if not self.gateway_sets:
            raise Exception('Could not allocate open gateway set')
        if device.port.port_no in self.gateway_sets:
            self.gateway_sets.remove(device.port.port_no)
            return device.port.port_no
        return self.gateway_sets.pop()

    @staticmethod
    def ping_test(src, dst, src_addr=None):
        """Test ping between hosts"""
        dst_name = dst if isinstance(dst, str) else dst.name
        dst_ip = dst if isinstance(dst, str) else dst.IP()
        from_msg = ' from %s' % src_addr if src_addr else ''
        LOGGER.info('Test ping %s->%s%s', src.name, dst_name, from_msg)
        failure = "ping FAILED"
        assert dst_ip != "0.0.0.0", "IP address not assigned, can't ping"
        ping_opt = '-I %s' % src_addr if src_addr else ''
        try:
            output = src.cmd('ping -c2', ping_opt, dst_ip, '> /dev/null 2>&1 || echo ', failure)
            return output.strip() != failure
        except Exception as e:
            LOGGER.info('Test ping failure: %s', e)
            return False

    def target_set_error(self, device, exception):
        """Handle an error in the target set"""
        running = bool(device.host)
        LOGGER.error('Target device %s running %s exception: %s', device, running, exception)
        LOGGER.exception(exception)
        if running:
            device.host.record_result(device.host.test_name, exception=exception)
            self.target_set_complete(device, str(exception))
        else:
            stack = ''.join(
                traceback.format_exception(etype=type(exception), value=exception,
                                           tb=exception.__traceback__))
            self._target_set_finalize(device,
                                      {'exception': {'exception': str(exception),
                                                     'traceback': stack}},
                                      str(exception))
            self._send_device_result(device.mac, None)
            self._detach_gateway(device)

    def target_set_complete(self, device, reason):
        """Handle completion of a target_set"""
        try:
            self._target_set_cancel(device)
        except Exception as e:
            LOGGER.error(e)
            device.host.record_result(device.host.test_name, exception=e)
        self._target_set_finalize(device, device.host.results, reason)

    def _target_set_finalize(self, device, result_set, reason):
        results = self._combine_result_set(device, result_set)
        LOGGER.info('Target device %s finalize: %s (%s)', device, results, reason)
        if self.result_log:
            self.result_log.write('%s: %s\n' % (device, results))
            self.result_log.flush()

        suppress_tests = self.fail_mode or self.result_linger
        if results and suppress_tests:
            LOGGER.warning('Suppressing further tests due to failure.')
            self.run_tests = False
            if self.result_linger:
                self._linger_exit = 1
        self._result_sets[device] = result_set

        if self.run_limit and self.run_count >= self.run_limit and self.run_tests:
            LOGGER.warning('Suppressing future tests because run limit reached.')
            self.run_tests = False
        if self.single_shot and self.run_tests:
            LOGGER.warning('Suppressing future tests because test done in single shot.')
            self._handle_faucet_events()  # Process remaining queued faucet events
            self.run_tests = False
        device.host = None
        self._devices.remove(device)
        LOGGER.info('Remaining target sets: %s', self._devices.get_triggered_devices())

    def _target_set_cancel(self, device):
        target_host = device.host
        if not target_host:
            return
        target_gateway = device.gateway
        target_port = device.port.port_no
        LOGGER.info('Target device %s cancel (#%d/%s).', device.mac, self.run_count,
                    self.run_limit)

        results = self._combine_result_set(device, self._result_sets.get(device))
        this_result_linger = results and self.result_linger
        target_gateway_linger = target_gateway and target_gateway.result_linger
        if target_gateway_linger or this_result_linger:
            LOGGER.warning('Target device %s result_linger: %s', device.mac, results)
            if target_port:
                self._activate_port(target_port)
            target_gateway.result_linger = True
        else:
            if target_port:
                self._direct_port_traffic(device, target_port, None)
            if target_gateway:
                self._detach_gateway(device)
            test_results = target_host.terminate('_target_set_cancel', trigger=False)
            self._send_device_result(device.mac, test_results)

    def _detach_gateway(self, device):
        target_gateway = device.gateway
        if not target_gateway:
            return
        if not target_gateway.detach_target(device):
            LOGGER.info('Retiring %s. Last device: %s', target_gateway, device)
            target_gateway.terminate()
            self.gateway_sets.add(target_gateway.port_set)
            if device.vlan:
                self._direct_device_traffic(device, None)
        device.gateway = None

    def _monitor_faucet_events(self):
        self.monitor_stream('faucet', self.faucet_events.sock,
                            self._handle_faucet_events_locked, priority=10)

    def monitor_stream(self, *args, **kwargs):
        """Monitor a stream"""
        return self.stream_monitor.monitor(*args, **kwargs)

    def monitor_forget(self, stream):
        """Forget monitoring a stream"""
        return self.stream_monitor.forget(stream)

    def _combine_results(self):
        results = []
        for result_set_key in self._result_sets:
            result_set = self._result_sets[result_set_key]
            results.extend(self._combine_result_set(result_set_key, result_set))
        return results

    def _combine_result_set(self, set_key, result_sets):
        results = []
        if not result_sets:
            return results
        result_set_keys = list(result_sets)
        result_set_keys.sort()
        for result_set_key in result_set_keys:
            result = result_sets[result_set_key]
            code_string = result['code'] if 'code' in result else None
            code = int(code_string) if code_string else 0
            name = result['name'] if 'name' in result else result_set_key
            exp_msg = result.get('exception')
            status = exp_msg if exp_msg else code if name != 'fail' else not code
            if status != 0:
                results.append('%s:%s:%s' % (set_key, name, status))
        return results

    def _send_device_result(self, mac, test_results):
        if not self._device_result_handler:
            return

        if test_results is None:
            device_result = PortBehavior.failed
        else:
            device_result = self._calculate_device_result(test_results)

        LOGGER.info(
            'Sending device result for device %s: %s',
            mac, PortBehavior.Behavior.Name(device_result))
        try:
            self._device_result_handler.send_device_result(mac, device_result)
        except Exception as e:
            LOGGER.error("Failed to send device results for device %s: %s ", mac, e)

    def _calculate_device_result(self, test_results):
        failed = False
        for module_result in test_results.get('modules', {}).values():
            if report.ResultType.EXCEPTION in module_result:
                LOGGER.warning('Failing report due to module exception')
                failed = True

            return_code = module_result.get(report.ResultType.RETURN_CODE)
            if return_code:
                LOGGER.warning('Failing report due to module return code %s', return_code)
                failed = True

            module_tests = module_result.get('tests', {})
            for test_name, test_result in module_tests.items():
                result = test_result.get('result')
                LOGGER.info('Test report for %s is %s', test_name, result)
                if result not in ('pass', 'skip'):
                    failed = True

        return PortBehavior.failed if failed else PortBehavior.passed

    def finalize(self):
        """Finalize this instance, returning error result code"""
        self.gcp.release_config(self._RUNNER_CONFIG_PATH)
        exception = self.exception
        failures = self._combine_results()
        if failures:
            LOGGER.error('Test failures: %s', failures)
        if exception:
            LOGGER.error('Exiting b/c of exception: %s', exception)
        if failures or exception:
            return 1
        return 0

    def _base_config_changed(self, new_config):
        LOGGER.info('Base config changed: %s', new_config)
        config_file = os.path.join(self.config.get('site_path'), self._SITE_CONFIG)
        self.configurator.write_config(new_config, config_file)
        self._base_config = self._load_base_config(register=False)
        self._publish_runner_config(self._base_config)
        _ = [device.host.reload_config() for device in self._devices.get_triggered_devices()]

    def _load_base_config(self, register=True):
        base_conf = self.config.get('base_conf')
        LOGGER.info('Loading base config from %s', os.path.abspath(base_conf))
        base = self.configurator.load_config(base_conf)
        site_path = self.config.get('site_path')
        site_config_file = os.path.join(site_path, self._SITE_CONFIG)
        LOGGER.info('Loading site config from %s', os.path.abspath(site_config_file))
        site_config = self.configurator.load_config(site_config_file, optional=True)
        if register:
            self.gcp.register_config(self._RUNNER_CONFIG_PATH, site_config,
                                     self._base_config_changed)
        if site_config:
            return self.configurator.merge_config(base, site_config_file)
        return base

    def get_base_config(self):
        """Get the base configuration for this install"""
        return copy.deepcopy(self._base_config)

    def _publish_runner_config(self, loaded_config):
        result = {
            'timestamp': gcp.get_timestamp(),
            'config': loaded_config
        }
        self.gcp.publish_message('daq_runner', 'runner_config', result)<|MERGE_RESOLUTION|>--- conflicted
+++ resolved
@@ -15,11 +15,8 @@
 
 import configurator
 from device_report_client import DeviceReportClient
-<<<<<<< HEAD
 from session_server import SessionServer, SessionProgress
-=======
-from session_server import SessionServer
->>>>>>> 5ab097bd
+
 from env import DAQ_RUN_DIR, DAQ_LIB_DIR
 import faucet_event_client
 import container_gateway
@@ -228,13 +225,8 @@
                                              server_port=server_port, rpc_timeout_sec=timeout)
             else:
                 # TODO: Make this all configured form run_trigger not device_reporting
-<<<<<<< HEAD
                 handler = SessionServer(on_session=self._on_session,
                                         server_port=server_port)
-=======
-                handler = SessionServer(server_port=server_port)
-            handler.start()
->>>>>>> 5ab097bd
             return handler
         return None
 
@@ -526,7 +518,7 @@
         for device in self._devices.get_triggered_devices():
             self.target_set_error(device, DaqException('terminated'))
         if self._device_result_handler:
-            self._device_result_handler.terminate()
+            self._device_result_handler.stop()
 
     def _module_heartbeat(self):
         # Should probably be converted to a separate thread to timeout any blocking fn calls
