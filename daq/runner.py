--- conflicted
+++ resolved
@@ -169,12 +169,8 @@
             LOGGER.info('Appending test_hold to master test list')
             test_list.append('hold')
         config['test_list'] = test_list
-<<<<<<< HEAD
         config['test_metadata'] = self._get_test_metadata()
-        LOGGER.info('DAQ RUN id: %s' % self._daq_run_id)
-=======
         LOGGER.info('DAQ RUN id: %s' % self.daq_run_id)
->>>>>>> b4528109
         LOGGER.info('Configured with tests %s' % ', '.join(config['test_list']))
         LOGGER.info('DAQ version %s' % self._daq_version)
         LOGGER.info('LSB release %s' % self._lsb_release)
