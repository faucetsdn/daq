--- conflicted
+++ resolved
@@ -346,11 +346,7 @@
     def _handle_port_learn(self, dpid, port, vid, target_mac):
         if self.network.is_device_port(dpid, port) and self._is_port_active(port):
             LOGGER.info('Port %s dpid %s learned %s', port, dpid, target_mac)
-<<<<<<< HEAD
-            device = self._devices.new_device(target_mac, port_info=self._ports[port])
-=======
             device = self._devices.create_if_absent(target_mac, port_info=self._ports[port])
->>>>>>> 8bab008b
             self._target_set_trigger(device)
         else:
             LOGGER.debug('Port %s dpid %s learned %s (ignored)', port, dpid, target_mac)
