--- conflicted
+++ resolved
@@ -507,11 +507,7 @@
         no_test = self.config.get('no_test', False)
         if no_test:
             LOGGER.warning('Suppressing configured tests because no_test')
-<<<<<<< HEAD
-            return []
-=======
             return ['hold']
->>>>>>> 1d5ea87b
         head = []
         body = []
         tail = []
