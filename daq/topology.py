"""Faucet-specific topology module"""

import copy
import os
import yaml

import logger
from env import DAQ_RUN_DIR, DAQ_LIB_DIR

LOGGER = logger.get_logger('topology')


class FaucetTopology:
    """Topology manager specific to FAUCET configs"""

    MAC_PREFIX = "@mac:"
    DNS_PREFIX = "@dns:"
    CTL_PREFIX = "@ctrl:"
    INST_FILE_PREFIX = DAQ_RUN_DIR
    BROADCAST_MAC = "ff:ff:ff:ff:ff:ff"
    IPV4_DL_TYPE = "0x0800"
    ARP_DL_TYPE = "0x0806"
    LLDP_DL_TYPE = "0x88cc"
    PORT_ACL_NAME_FORMAT = "dp_%s_port_%d_acl"
    DP_ACL_FILE_FORMAT = "dp_port_acls.yaml"
    PORT_ACL_FILE_FORMAT = os.path.join("port_acls", "dp_%s_port_%d_acl.yaml")
    TEMPLATE_FILE_FORMAT = os.path.join(INST_FILE_PREFIX, "acl_templates", "template_%s_acl.yaml")
    FROM_ACL_KEY_FORMAT = "@from:template_%s_acl"
    TO_ACL_KEY_FORMAT = "@to:template_%s_acl"
    INCOMING_ACL_FORMAT = "dp_%s_incoming_acl"
    PORTSET_ACL_FORMAT = "dp_%s_portset_%d_acl"
    LOCAL_ACL_FORMAT = "dp_%s_local_acl"
    _DEFAULT_SEC_TRUNK_NAME = "trunk_sec"
    _MIRROR_IFACE_FORMAT = "mirror-%d"
    _MIRROR_PORT_BASE = 1000
    _SWITCH_LOCAL_PORT = _MIRROR_PORT_BASE
    _LOCAL_VLAN = 1000
    _DUMP_VLAN = 999
    PRI_DPID = 1
    PRI_TRUNK_PORT = 1
    VXLAN_SEC_DPID = 2
    VXLAN_SEC_TRUNK_PORT = 1
    PRI_TRUNK_NAME = 'trunk_pri'
    _NO_VLAN = "0x0000/0x1000"
    _EXT_STACK = 'EXT_STACK'
    _OFPP_IN_PORT = 0xfffffff8
    _DOT1X_ETH_TYPE = 0x888e
    _DEFAULT_GAUGE_VARZ_PORT = 9303
    _VXLAN_ACL = 'vxlan'
    _COUPLER_ACL = 'vxlan_coupler'

    def __init__(self, config):
        self.config = config
        self.pri = None
        self.pri_name = None
        self.sec_name = 'sec'
        switch_setup = self.config.get('switch_setup', {})
        self.sec_port = int(switch_setup['uplink_port'])
        self.sec_dpid = int(switch_setup.get('of_dpid', 0))
        self.ext_ofip = switch_setup.get('lo_addr')
        self.ext_intf = switch_setup.get('data_intf')
        self._native_faucet = switch_setup.get('native')
        self._ext_faucet = switch_setup.get('model') == self._EXT_STACK
        self._gauge_varz_port = int(switch_setup.get('varz_port_2', self._DEFAULT_GAUGE_VARZ_PORT))
        self._device_specs = self._load_device_specs()
        self._port_targets = {}
        self._set_devices = {}
        self._egress_vlan = self.config.setdefault('run_trigger', {}).get('egress_vlan')
        self._native_vlan = self.config.setdefault('run_trigger', {}).get('native_vlan')
        self.topology = None

    def initialize(self, pri):
        """Initialize this topology"""
        LOGGER.debug("Converting existing network topology...")
        self.pri = pri
        self.pri_name = pri.name
        self.topology = self._make_base_network_topology()
        self._generate_acls()

    def start(self):
        """Start this instance"""
        self._run_faucet()
        self._run_faucet(as_gauge=True)

    def stop(self):
        """Stop this instance"""
        if self._ext_faucet and not self._native_faucet:
            return
        self._run_faucet(kill=True)
        self._run_faucet(kill=True, as_gauge=True)

    def _run_faucet(self, kill=False, as_gauge=False):
        process_name = 'gauge' if as_gauge else 'faucet'
        native_arg = ' native' if self._native_faucet else ''
        gauge_arg = ' gauge' if as_gauge else ''
        kill_arg = ' kill' if kill else ''

        LOGGER.info('Starting%s%s %s...', native_arg, kill_arg, process_name)
        cmd = '%s/cmd/faucet%s%s%s && echo FAUCET_EVENT_SOCK=$FAUCET_EVENT_SOCK && echo SUCCESS' % (
            DAQ_LIB_DIR, native_arg, kill_arg, gauge_arg)

        output = self.pri.cmd(cmd)
        if not output.strip().endswith('SUCCESS'):
            LOGGER.error('%s output:\n%s', process_name, output)
            assert False, '%s failed' % process_name
        if as_gauge:
            return
        sock = list(filter(lambda line: line.startswith('FAUCET_EVENT_SOCK='), output.split('\n')))
        if not sock:
            assert False, 'FAUCET_EVENT_SOCK not found after exposing faucet'
        os.environ['FAUCET_EVENT_SOCK'] = sock[0].split('=')[1].strip()

    def _load_file(self, filename):
        if not os.path.isfile(filename):
            raise Exception("File %s does not exist." % filename)
        LOGGER.debug("Loading file %s", filename)
        with open(filename) as stream:
            return yaml.safe_load(stream)

    def get_ext_intf(self):
        """Return the external interface for seconday, if any"""
        return self.ext_intf

    def get_sec_dpid(self):
        """Return the secondary dpid"""
        return self.sec_dpid

    def get_sec_port(self):
        """Return the secondary trunk port"""
        return self.sec_port

    def get_device_intfs(self):
        """Return list of secondary device interfaces"""
        intf_names = list(self.config.get('interfaces', {}).keys())
        device_intfs = []
        for port in range(1, self.sec_port):
            named_port = port <= len(intf_names)
            default_name = '%s-%s' % (self.sec_name, port)
            device_intfs.append(intf_names[port-1] if named_port else default_name)
        return device_intfs

    def _populate_set_devices(self, device, port_set):
        device_set = device.gateway.port_set if device.gateway else port_set
        assert port_set == device_set or not port_set
        if port_set:
            self._set_devices.setdefault(device_set, set()).add(device)
        elif device_set in self._set_devices:
            self._set_devices[device_set].discard(device)
        set_active = bool(self._set_devices.get(device_set))
        vlan = device.vlan if set_active else self._DUMP_VLAN
        LOGGER.info('Setting port set %s to vlan %s', device_set, vlan)
        return device_set, vlan

    def direct_device_traffic(self, device):
        """Modify gateway set's vlan to match triggering vlan"""
        port_set = device.gateway.port_set if device.gateway else None
        device_set, vlan = self._populate_set_devices(device, port_set)
        LOGGER.info('Directing %s/%s to %s (%s)', port_set, device_set, vlan, device.port.vxlan)
        self._ensure_gateway_interfaces(device_set)
        interfaces = self.topology['dps'][self.pri_name]['interfaces']
        if vlan:
            LOGGER.info('Directing device %s port_set %s to vlan %s', device, port_set, vlan)
            for port in self._get_gw_ports(device_set):
                interfaces[port]['native_vlan'] = vlan

        sec_topology = self.topology['dps'].setdefault(self.sec_name, {
            'dp_id': self.VXLAN_SEC_DPID,
            'interfaces': {
                self.VXLAN_SEC_TRUNK_PORT: self._make_sec_trunk_interface()
            }
        })
        sec_interfaces = sec_topology['interfaces']

        LOGGER.info('Direct device %s traffic to %s %s', device.mac, device.port.vxlan, port_set)
        if device.port.vxlan:
            egress_vlan = device.assigned if device.assigned else self._egress_vlan
            if egress_vlan:
                sec_topology['interfaces'][self.VXLAN_SEC_TRUNK_PORT] = (
                    self._make_sec_trunk_interface(addition=(egress_vlan,)))

            if port_set:
                interface = sec_interfaces.setdefault(device.port.vxlan, {})
                if egress_vlan:
                    interface['tagged_vlans'] = [vlan, egress_vlan]
<<<<<<< HEAD
                    incoming_acl = 'vxlan'
                else:
                    interface['native_vlan'] = vlan
                    incoming_acl = 'vxlan_coupler'
=======
                    incoming_acl = self._VXLAN_ACL
                else:
                    interface['native_vlan'] = vlan
                    incoming_acl = self._COUPLER_ACL
>>>>>>> 9659eb3b
                interface['name'] = str(device)
                interface['acl_in'] = self.INCOMING_ACL_FORMAT % incoming_acl
            else:
                sec_interfaces.pop(device.port.vxlan, None)

        # This logging statement is used for integration testing.
        LOGGER.info('Configured topology with %d interfaces: %s',
                    len(sec_interfaces), list(sec_interfaces.keys()))

        self._generate_acls()

    def direct_port_traffic(self, device, port_no, target):
        """Direct traffic from a port to specified port set"""
        self._populate_set_devices(device, device.gateway.port_set)
        if target is None and port_no in self._port_targets:
            del self._port_targets[port_no]
        elif target is not None and port_no not in self._port_targets:
            self._port_targets[port_no] = target
        else:
            assert self._port_targets[port_no] == target
            LOGGER.debug('Ignoring no-change in port status for %s', port_no)
            return
        self._generate_acls()
        port_set = target['port_set'] if target else None
        interface = self.topology['dps'][self.sec_name]['interfaces'][port_no]
        interface['native_vlan'] = self._port_set_vlan(port_set)

    def _get_port_vlan(self, port_no):
        port_set = self._port_targets.get(port_no, {}).get('port_set')
        return self._port_set_vlan(port_set)

    def _ensure_entry(self, root, key, value):
        if key not in root:
            root[key] = value
        return root[key]

    def _load_device_specs(self):
        device_specs = self.config.get('device_specs')
        if device_specs:
            LOGGER.info('Loading device specs from %s', device_specs)
            return self._load_file(device_specs)
        LOGGER.info('No device_specs file specified, skipping...')
        return None

    def mirror_iface_name(self, input_port):
        """Interface name to use for a given mirror port"""
        return self._MIRROR_IFACE_FORMAT % input_port

    def mirror_port(self, input_port):
        """Network port to use for mirroring interface"""
        return self._MIRROR_PORT_BASE + input_port

    def switch_port(self):
        """Network port to use for local switch connection"""
        return self._SWITCH_LOCAL_PORT

    def _make_mirror_interface(self, input_port):
        interface = {}
        interface['name'] = self.mirror_iface_name(input_port)
        interface['output_only'] = True
        return interface

    def _make_local_interface(self):
        interface = {}
        interface['name'] = 'local_switch'
        interface['native_vlan'] = self._LOCAL_VLAN
        interface['acl_in'] = self.LOCAL_ACL_FORMAT % (self.pri_name)
        return interface

    def _make_gw_interface(self, port_set):
        interface = {}
        interface['acl_in'] = self.PORTSET_ACL_FORMAT % (self.pri_name, port_set)
        vlan_id = self._DUMP_VLAN if self._use_vlan_triggers() else self._port_set_vlan(port_set)
        interface['native_vlan'] = vlan_id
        return interface

    def _port_set_vlan(self, port_set):
        return self._LOCAL_VLAN + port_set if port_set else self._DUMP_VLAN

    def _make_in_port_interface(self):
        interface = {}
        interface['description'] = 'OFPP_IN_PORT'
        interface['output_only'] = True
        return interface

    def _make_pri_trunk_interface(self):
        interface = {}
        interface['acl_in'] = self.INCOMING_ACL_FORMAT % self.pri_name
        if self._native_vlan:
            interface['native_vlan'] = self._native_vlan
        else:
            interface['tagged_vlans'] = self._vlan_tags()
        interface['name'] = self.PRI_TRUNK_NAME
        return interface

    def _make_sec_trunk_interface(self, addition=()):
        interface = {}
        interface['acl_in'] = self.INCOMING_ACL_FORMAT % self.sec_name
        interface['tagged_vlans'] = list(set(self._vlan_tags() + list(addition)))
        interface['name'] = self.get_ext_intf() or self._DEFAULT_SEC_TRUNK_NAME
        return interface

    def _use_vlan_triggers(self):
        vlan_range_config = self.config.get("run_trigger", {})
        return bool(vlan_range_config.get("vlan_start"))

    def _vlan_tags(self):
        vlan_range_config = self.config.get("run_trigger", {})
        vlan_start = vlan_range_config.get("vlan_start")
        vlan_end = vlan_range_config.get("vlan_end")
        if self._use_vlan_triggers():
            return [*range(vlan_start, vlan_end + 1)] + [self._LOCAL_VLAN]
        return list(range(self._LOCAL_VLAN, self._LOCAL_VLAN + self.sec_port))

    def _make_default_acl_rules(self):
        rules = []
        if not self._append_acl_template(rules, 'raw'):
            self._append_augmented_rule(rules, self._make_default_allow_rule())
        return rules

    def _make_sec_port_interface(self, port_no):
        interface = {}
        interface['acl_in'] = self.PORT_ACL_NAME_FORMAT % (self.sec_name, port_no)
        vlan_id = self._port_set_vlan(port_no) if self._use_vlan_triggers() else self._DUMP_VLAN
        interface['native_vlan'] = vlan_id
        return interface

    def _make_pri_interfaces(self):
        interfaces = {}
        interfaces[self.PRI_TRUNK_PORT] = self._make_pri_trunk_interface()
        interfaces[self._OFPP_IN_PORT] = self._make_in_port_interface()
        for port_set in range(1, self.sec_port):
            mirror_port = self.mirror_port(port_set)
            interfaces[mirror_port] = self._make_mirror_interface(port_set)
        interfaces[self._SWITCH_LOCAL_PORT] = self._make_local_interface()
        return interfaces

    def _ensure_gateway_interfaces(self, port_set):
        interfaces = self.topology['dps'][self.pri_name]['interfaces']
        LOGGER.debug('Ensuring gateway interfaces for port_set %s', port_set)
        for port in self._get_gw_ports(port_set):
            assert port < self._MIRROR_PORT_BASE, (
                'Port %d conflicts with mirror port %s' % (port, self._MIRROR_PORT_BASE))
            interfaces.setdefault(port, self._make_gw_interface(port_set))

    def _make_sec_interfaces(self):
        interfaces = {}
        interfaces[self.sec_port] = self._make_sec_trunk_interface()
        for port in range(1, self.sec_port):
            interfaces[port] = self._make_sec_port_interface(port)
        return interfaces

    def _make_acl_include(self):
        includes = [self.DP_ACL_FILE_FORMAT]
        for port in range(1, self.sec_port):
            base_name = self.PORT_ACL_FILE_FORMAT % (self.sec_name, port)
            includes += [base_name]
        return includes

    def _make_pri_topology(self):
        pri_dp = {}
        pri_dp['dp_id'] = self.PRI_DPID
        pri_dp['interfaces'] = self._make_pri_interfaces()
        return pri_dp

    def _make_sec_topology(self):
        sec_dp = {}
        sec_dp['dp_id'] = self.sec_dpid
        sec_dp['interfaces'] = self._make_sec_interfaces()
        return sec_dp

    def _has_sec_switch(self):
        return self.sec_dpid and self.sec_port

    def _make_base_network_topology(self):
        assert self.pri, 'pri dataplane not configured'
        dps = {}
        dps['pri'] = self._make_pri_topology()
        if self._has_sec_switch():
            dps['sec'] = self._make_sec_topology()
        topology = {}
        topology['dps'] = dps
        topology['vlans'] = self._make_vlan_description(10)
        topology['include'] = self._make_acl_include()
        return topology

    def _make_vlan_description(self, vlan_id):
        return {
            vlan_id: {
                'unicast_flood': False
            }
        }

    def get_network_topology(self):
        """Return the current faucet network topology"""
        return copy.deepcopy(self.topology)

    def get_gauge_config(self):
        """Return Gauge config"""
        config = {
            'dbs': {
                'prometheus': {'prometheus_port': self._gauge_varz_port, 'type': 'prometheus'}
            },
            'faucet_configs': ['/etc/faucet/faucet.yaml'],
            'watchers': {
                'flow_table_poller': {'all_dps': True, 'db': 'prometheus', 'type': 'flow_table'},
                'port_stats_poller': {'all_dps': True, 'db': 'prometheus', 'type': 'port_stats'},
                'port_status_poller': {'all_dps': True, 'db': 'prometheus', 'type': 'port_state'}
            }
        }
        return config

    def _generate_acls(self):
        self._generate_main_acls()
        self._generate_port_acls()

    def register_device(self, device):
        """Register a device with the network topology"""

    def _get_gw_ports(self, port_set):
        for device_set in self._set_devices:
            if device_set == port_set:
                LOGGER.debug('Matching devices for port_set %s found', port_set)
                device = next(iter(self._set_devices[device_set]))
                return device.gateway.get_all_gw_ports() if device.gateway else range(0, 0)
        LOGGER.warning('Matching devices for port_set %s not found', port_set)
        return range(0, 0)

    def _get_bcast_ports(self, port_set):
        return [1, self._SWITCH_LOCAL_PORT] + self._get_gw_ports(port_set)

    def _generate_switch_local_acls(self, portset_acls, local_acl):
        all_ports = []
        if self.ext_ofip:
            for port_set in range(1, self.sec_port):
                self._add_acl_rule(portset_acls[port_set], ports=[self._SWITCH_LOCAL_PORT],
                                   ipv4_dst=self.ext_ofip, dl_type=self.IPV4_DL_TYPE)
                all_ports += self._get_gw_ports(port_set)

        self._add_acl_rule(local_acl, ports=all_ports)

    def _generate_port_target_acls(self, portset_acls):
        port_set_mirrors = {}
        for target in self._port_targets.values():
            port_no = target['port']
            port_set = target['port_set']
            target_mac = target['mac']
            mirror_port = self.mirror_port(port_no)
            port_set_mirrors.setdefault(port_set, []).append((target_mac, mirror_port))
            self._add_acl_rule(portset_acls[port_set], dl_dst=target_mac,
                               ports=[mirror_port], allow=1)
            LOGGER.debug("mirror %s to %s for %s set %s",
                         target_mac, mirror_port, port_no, port_set)
        return port_set_mirrors

    def _generate_mirror_acls(self, port_set_mirrors, incoming_acl, portset_acls):
        for port_set in port_set_mirrors:
            mirror_tuples = port_set_mirrors[port_set]
            mirror_ports = [tuple[1] for tuple in mirror_tuples]
            vlan = self._port_set_vlan(port_set)
            LOGGER.debug("mirroring vlan %s to %s", vlan, mirror_ports)
            for src_mac, src_mirror in mirror_tuples:
                self._add_acl_rule(incoming_acl, dl_src=src_mac, dl_dst=self.BROADCAST_MAC,
                                   vlan_vid=self._NO_VLAN, ports=copy.copy(mirror_ports))
                for dst_mac, dst_mirror in mirror_tuples:
                    if dst_mac != src_mac:
                        self._add_acl_rule(incoming_acl, dl_src=src_mac, dl_dst=dst_mac,
                                           vlan_vid=self._NO_VLAN, ports=[src_mirror, dst_mirror])
                self._add_acl_rule(incoming_acl, dl_src=src_mac,
                                   vlan_vid=self._NO_VLAN, ports=[src_mirror])

            bcast_mirror_ports = mirror_ports + [self._SWITCH_LOCAL_PORT]
            self._add_acl_rule(portset_acls[port_set], dl_dst=self.BROADCAST_MAC,
                               ports=bcast_mirror_ports, allow=1)

    def _add_dhcp_reflectors(self, acl_list):
        if not self._ext_faucet:
            return
        for devices in self._set_devices.values():
            for device in devices:
                # Rule for DHCP request to server. Convert device vlan to egress vlan.
                egress_vlan = device.assigned if device.assigned else self._egress_vlan
                LOGGER.debug('Reflecting %s dhcp with %s/%s', device.mac, device.vlan, egress_vlan)
                self._add_acl_rule(acl_list, dl_type='0x800', nw_proto=17, udp_src=68, udp_dst=67,
                                   vlan_vid=device.vlan, swap_vid=egress_vlan,
                                   port=self._OFPP_IN_PORT)
                self._add_acl_rule(acl_list, dl_type='0x800', dl_dst=device.mac, nw_proto=17,
                                   udp_src=67, udp_dst=68, vlan_vid=egress_vlan,
                                   swap_vid=device.vlan, port=self._OFPP_IN_PORT, allow=True)

        # Allow any unrecognized DHCP requests for learning, but don't reflect.
        self._add_acl_rule(acl_list, dl_type='0x800', allow=True,
                           nw_proto=17, udp_src=68, udp_dst=67)

        # Deny any unrecognized replies.
        self._add_acl_rule(acl_list, dl_type='0x800', allow=False,
                           nw_proto=17, udp_src=67, udp_dst=68)

    def _add_dot1x_incoming_rule(self, incoming_acl, secondary_acl):
        for devices in self._set_devices.values():
            for device in devices:
                if device and device.gateway:
                    vlan = self._get_port_vlan(device.port.port_no)
                    test_ports = device.gateway.get_possible_test_ports()
                    if test_ports:
                        self._add_dot1x_allow_rule(incoming_acl, test_ports, vlan_vid=vlan)
                    device_port = device.port.port_no
                    if device_port:
                        self._add_dot1x_allow_rule(secondary_acl, [device_port], in_vlan=vlan)

    # pylint: disable=too-many-arguments
    def _add_dot1x_allow_rule(self, acl, ports, vlan_vid=None, out_vid=None, in_vlan=None):
        """Add dot1x reflection rule to acl"""
        if vlan_vid:
            self._add_acl_rule(acl, eth_type=self._DOT1X_ETH_TYPE, ports=ports, vlan_vid=vlan_vid)
        elif out_vid:
            self._add_acl_rule(acl, eth_type=self._DOT1X_ETH_TYPE, ports=ports, out_vid=out_vid)
        elif in_vlan:
            self._add_acl_rule(acl, eth_type=self._DOT1X_ETH_TYPE, ports=ports, in_vlan=in_vlan)

    def _generate_main_acls(self):
        incoming_acl = []
        portset_acls = {}
        secondary_acl = []
        local_acl = []
        acls = {}

        self._add_dot1x_incoming_rule(incoming_acl, secondary_acl)

        for port_set in range(1, self.sec_port):
            portset_acls[port_set] = []

        self._generate_switch_local_acls(portset_acls, local_acl)

        port_set_mirrors = self._generate_port_target_acls(portset_acls)

        self._generate_mirror_acls(port_set_mirrors, incoming_acl, portset_acls)

        self._add_dhcp_reflectors(incoming_acl)
        self._add_acl_rule(incoming_acl, allow=1)
        acls[self.INCOMING_ACL_FORMAT % self.pri_name] = incoming_acl

        self._add_acl_rule(secondary_acl, allow=1)
        acls[self.INCOMING_ACL_FORMAT % self.sec_name] = secondary_acl

<<<<<<< HEAD
        acls[self.INCOMING_ACL_FORMAT % 'vxlan'] = [self._make_acl_rule(ports=[1])]
        acls[self.INCOMING_ACL_FORMAT % 'vxlan_coupler'] = [
            self._make_acl_rule(ports=[1], allow=True)]
=======
        acls[self.INCOMING_ACL_FORMAT % self._VXLAN_ACL] = [
            self._make_acl_rule(ports=[self.VXLAN_SEC_TRUNK_PORT])]
        acls[self.INCOMING_ACL_FORMAT % self._COUPLER_ACL] = [
            self._make_acl_rule(ports=[self.VXLAN_SEC_TRUNK_PORT], allow=True)]
>>>>>>> 9659eb3b

        for port_set in range(1, self.sec_port):
            vlan = self._port_set_vlan(port_set)
            self._add_dot1x_allow_rule(portset_acls[port_set], [self.PRI_TRUNK_PORT], out_vid=vlan)
            self._add_acl_rule(portset_acls[port_set], allow=1)
            acls[self.PORTSET_ACL_FORMAT % (self.pri_name, port_set)] = portset_acls[port_set]

        acls[self.LOCAL_ACL_FORMAT % (self.pri_name)] = local_acl

        pri_acls = {}
        pri_acls["acls"] = acls
        self._write_main_acls(pri_acls)

    def _write_main_acls(self, pri_acls):
        filename = os.path.join(self.INST_FILE_PREFIX, self.DP_ACL_FILE_FORMAT)
        LOGGER.debug('Writing updated pri acls to %s', filename)
        self._write_acl_file(filename, pri_acls)

    def _write_acl_file(self, filename, pri_acls):
        directory = os.path.dirname(filename)
        os.makedirs(directory, exist_ok=True)
        LOGGER.debug('Writing acl file to %s', filename)
        with open(filename, "w") as output_stream:
            yaml.safe_dump(pri_acls, stream=output_stream)

    def _maybe_apply(self, target, keyword, origin, source=None):
        source_keyword = source if source else keyword
        if source_keyword in origin and origin[source_keyword] is not None:
            assert not keyword in target, 'duplicate acl rule keyword %s' % keyword
            target[keyword] = origin[source_keyword]

    def _make_acl_rule(self, **kwargs):
        in_vlan = {}
        if 'in_vlan' in kwargs:
            in_vlan['pop_vlans'] = True
            in_vlan['vlan_vid'] = kwargs['in_vlan']

        output = {}
        self._maybe_apply(output, 'port', kwargs)
        self._maybe_apply(output, 'ports', kwargs)
        self._maybe_apply(output, 'vlan_vid', kwargs, 'out_vid')
        self._maybe_apply(output, 'swap_vid', kwargs)
        self._maybe_apply(output, 'pop_vlans', in_vlan)

        actions = {}
        if output:
            actions['output'] = output
        self._maybe_apply(actions, 'allow', kwargs)
        self._maybe_apply(actions, 'mirror', kwargs)

        subrule = {}
        subrule["actions"] = actions
        self._maybe_apply(subrule, 'dl_type', kwargs)
        self._maybe_apply(subrule, 'dl_src', kwargs)
        self._maybe_apply(subrule, 'dl_dst', kwargs)
        self._maybe_apply(subrule, 'nw_proto', kwargs)
        self._maybe_apply(subrule, 'udp_src', kwargs)
        self._maybe_apply(subrule, 'udp_dst', kwargs)
        self._maybe_apply(subrule, 'vlan_vid', in_vlan)
        self._maybe_apply(subrule, 'vlan_vid', kwargs)
        self._maybe_apply(subrule, 'ipv4_dst', kwargs)
        self._maybe_apply(subrule, 'eth_type', kwargs)

        rule = {}
        rule['rule'] = subrule

        return rule

    def _add_acl_rule(self, acl, **kwargs):
        acl.append(self._make_acl_rule(**kwargs))

    def _prepend_acl_rule(self, acl, **kwargs):
        acl.insert(0, self._make_acl_rule(**kwargs))

    def _generate_port_acls(self):
        for port in range(1, self.sec_port):
            self._generate_port_acl(port)

    def _generate_port_acl(self, port):
        target_mac = None
        rules = []

        vlan = self._get_port_vlan(port)
        self._add_dot1x_allow_rule(rules, [self.sec_port], out_vid=vlan)

        if self._device_specs and port in self._port_targets:
            target = self._port_targets[port]
            target_mac = target['mac']
            self._add_acl_port_rules(rules, target_mac, port)

        LOGGER.debug('match port %s to mac %s', port, target_mac)

        file_name = self.PORT_ACL_FILE_FORMAT % (self.sec_name, port)
        file_path = os.path.join(self.INST_FILE_PREFIX, file_name)
        if target_mac:
            assert self._append_acl_template(rules, 'baseline'), 'Missing ACL template baseline'
            self._append_device_default_allow(rules, target_mac)
        else:
            rules.extend(self._make_default_acl_rules())

        self._write_port_acl(port, rules, file_path)

        return target_mac

    def _write_port_acl(self, port, rules, filename):
        LOGGER.debug("Writing port acl file %s", filename)
        acl_name = self.PORT_ACL_NAME_FORMAT % (self.sec_name, port)
        acls = {}
        acls[acl_name] = rules
        port_acl = {}
        port_acl['acls'] = acls
        directory = os.path.dirname(filename)
        os.makedirs(directory, exist_ok=True)
        with open(filename, "w") as output_stream:
            yaml.safe_dump(port_acl, stream=output_stream)

    def _get_device_type(self, target_mac):
        device_macs = self._device_specs['macAddrs']
        if target_mac not in device_macs:
            LOGGER.info("No device spec found for %s", target_mac)
            return 'default'
        device_info = device_macs[target_mac]
        return device_info['type'] if 'type' in device_info else 'default'

    def _add_acl_port_rules(self, rules, target_mac, port):
        device_type = self._get_device_type(target_mac)
        LOGGER.info("Applying acl template %s/%s to port %s", target_mac, device_type, port)
        self._append_acl_template(rules, device_type, target_mac)

    def _sanitize_mac(self, mac_addr):
        return mac_addr.replace(':', '')

    def device_group_for(self, device):
        """Return the target device group for the given device"""
        if self._ext_faucet:
            return 'vlan-%s' % device.vlan
        target_mac = device.mac
        if not self._device_specs:
            return self._sanitize_mac(target_mac)
        mac_map = self._device_specs['macAddrs']
        if target_mac in mac_map and 'group' in mac_map[target_mac]:
            return mac_map[target_mac]['group']
        return self._sanitize_mac(target_mac)

    def device_group_size(self, group_name):
        """Return the size of the device group"""
        if not self._device_specs:
            return 1
        mac_map = self._device_specs['macAddrs']
        count = 0
        for target_mac in mac_map:
            if mac_map[target_mac].get('group') == group_name:
                count += 1
        return count if count else 1

    def _make_default_allow_rule(self):
        actions = {'allow': 1}
        subrule = {'actions': actions}
        return {'rule': subrule}

    def _append_augmented_rule(self, rules, acl, targets=None):
        if targets is None:
            rules.append(self._augment_sec_port_acl(acl, None, None))
            return

        dl_dst = self.BROADCAST_MAC
        ports = [target['port'] for target in targets]
        rules.append(self._augment_sec_port_acl(acl, ports, dl_dst))

        for target in targets:
            rules.append(self._augment_sec_port_acl(acl, [target['port']], target['mac']))

    def _augment_sec_port_acl(self, acls, ports, dl_dst):
        acls = copy.deepcopy(acls)
        actions = acls['rule']['actions']
        assert not 'output' in actions, 'output actions explicitly defined'
        if actions['allow']:
            out_ports = (ports + [self.sec_port]) if ports else [self.sec_port]
            actions['output'] = {'ports': out_ports}
            if dl_dst:
                acls['rule']['dl_dst'] = dl_dst
            udp_src = acls['rule'].get('udp_src')
            is_dhcp = int(udp_src) == 68 if udp_src else False
            if ports is not None and not is_dhcp:
                del actions['allow']
        return acls

    def _append_device_default_allow(self, rules, target_mac):
        device_spec = self._device_specs['macAddrs'].get(target_mac)
        if device_spec and 'default_allow' in device_spec:
            allow_action = 1 if device_spec['default_allow'] else 0
            actions = {'allow': allow_action}
            subrule = {'actions': actions}
            subrule['description'] = "device_spec default_allow"
            acl = {'rule': subrule}
            self._append_augmented_rule(rules, acl)

    def _get_acl_template(self, device_type):
        filename = self.TEMPLATE_FILE_FORMAT % device_type
        if not self._device_specs:
            return None
        return self._load_file(filename)

    def _append_acl_template(self, rules, device_type, target_mac=None):
        template_acl = self._get_acl_template(device_type)
        if not template_acl:
            return False
        template_key = self.FROM_ACL_KEY_FORMAT % device_type
        for acl in template_acl['acls'][template_key]:
            new_rule = acl['rule']
            self._resolve_template_field(new_rule, 'dl_src', target_mac=target_mac)
            target = self._resolve_template_field(new_rule, 'nw_dst')
            targets = self._resolve_targets(target, target_mac, new_rule)
            self._append_augmented_rule(rules, acl, targets)
        return True

    def _resolve_targets(self, target, src_mac, src_rule):
        if not target or not target.startswith(self.CTL_PREFIX):
            return None
        controller = target[len(self.CTL_PREFIX):]
        bridge = self._device_specs['macAddrs'][src_mac]
        if 'controllers' not in bridge:
            return None
        if controller not in bridge['controllers']:
            return None
        middle = bridge['controllers'][controller]['controlees']
        if controller not in middle:
            return None
        target_macs = middle[controller]['mac_addrs']
        target_ports = []
        for target_mac in target_macs:
            if self._allow_target_mac(target_mac, src_rule, controller):
                LOGGER.debug('allow_target %s', target_mac)
                for port_target in self._port_targets.values():
                    if port_target['mac'] == target_mac:
                        LOGGER.debug('allow_target %s on %s', target_mac, port_target['port'])
                        target_ports.append(port_target)
        return target_ports

    def _allow_target_mac(self, target_mac, src_rule, controller):
        device_type = self._get_device_type(target_mac)
        template_acl = self._get_acl_template(device_type)
        if not template_acl:
            return False
        device_macs = self._device_specs['macAddrs']
        if target_mac not in device_macs:
            return False
        device_info = device_macs[target_mac]
        device_type = device_info['type'] if 'type' in device_info else 'default'
        template_key = self.TO_ACL_KEY_FORMAT % device_type
        for acl in template_acl['acls'][template_key]:
            target_rule = acl['rule']
            if self._rule_match(src_rule, target_rule, controller):
                return True
        return False

    def _rule_match(self, src_rule, dst_rule, controller):
        LOGGER.debug('Checking rule match for controller %s', controller)
        dst_ctl = self.CTL_PREFIX + controller
        if dst_rule.get('nw_src') != dst_ctl:
            return False
        match = self._conditional_match(src_rule, dst_rule, 'udp_src')
        match = match and self._conditional_match(src_rule, dst_rule, 'udp_dst')
        match = match and self._conditional_match(src_rule, dst_rule, 'tcp_src')
        match = match and self._conditional_match(src_rule, dst_rule, 'tcp_dst')
        return match

    def _conditional_match(self, src_rule, dst_rule, field):
        src = src_rule.get(field)
        dst = dst_rule.get(field)
        if src and dst:
            return src == dst
        return True

    def _resolve_template_field(self, rule, field, target_mac=None):
        if field not in rule:
            return None
        placeholder = rule[field]
        if placeholder.startswith(self.MAC_PREFIX):
            rule[field] = target_mac
        elif placeholder.startswith(self.DNS_PREFIX):
            del rule[field]
        elif placeholder.startswith(self.CTL_PREFIX):
            del rule[field]
        return placeholder<|MERGE_RESOLUTION|>--- conflicted
+++ resolved
@@ -182,17 +182,10 @@
                 interface = sec_interfaces.setdefault(device.port.vxlan, {})
                 if egress_vlan:
                     interface['tagged_vlans'] = [vlan, egress_vlan]
-<<<<<<< HEAD
-                    incoming_acl = 'vxlan'
-                else:
-                    interface['native_vlan'] = vlan
-                    incoming_acl = 'vxlan_coupler'
-=======
                     incoming_acl = self._VXLAN_ACL
                 else:
                     interface['native_vlan'] = vlan
                     incoming_acl = self._COUPLER_ACL
->>>>>>> 9659eb3b
                 interface['name'] = str(device)
                 interface['acl_in'] = self.INCOMING_ACL_FORMAT % incoming_acl
             else:
@@ -538,16 +531,10 @@
         self._add_acl_rule(secondary_acl, allow=1)
         acls[self.INCOMING_ACL_FORMAT % self.sec_name] = secondary_acl
 
-<<<<<<< HEAD
-        acls[self.INCOMING_ACL_FORMAT % 'vxlan'] = [self._make_acl_rule(ports=[1])]
-        acls[self.INCOMING_ACL_FORMAT % 'vxlan_coupler'] = [
-            self._make_acl_rule(ports=[1], allow=True)]
-=======
         acls[self.INCOMING_ACL_FORMAT % self._VXLAN_ACL] = [
             self._make_acl_rule(ports=[self.VXLAN_SEC_TRUNK_PORT])]
         acls[self.INCOMING_ACL_FORMAT % self._COUPLER_ACL] = [
             self._make_acl_rule(ports=[self.VXLAN_SEC_TRUNK_PORT], allow=True)]
->>>>>>> 9659eb3b
 
         for port_set in range(1, self.sec_port):
             vlan = self._port_set_vlan(port_set)
