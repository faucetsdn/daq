"""Networking module"""

from __future__ import absolute_import

from ipaddress import ip_network
import copy
from functools import partial
import os
import time
import yaml

import logger
from topology import FaucetTopology
from env import DAQ_RUN_DIR

from mininet import node as mininet_node
from mininet import net as mininet_net
from mininet import link as mininet_link
from mininet import cli as mininet_cli
from mininet import util as mininet_util
from forch import faucetizer
from forch.proto.forch_configuration_pb2 import OrchestrationConfig

LOGGER = logger.get_logger('network')


NATIVE_GATEWAY_INTF = 'pri-eth1'
NATIVE_NET_PREFIX = '10.21'


# pylint: disable=too-few-public-methods
class DAQHost(mininet_node.Host):
    """Base Mininet Host class, for Mininet-based tests."""


class FakeNode:
    """Fake node used to handle shadow devices"""
    # pylint: disable=invalid-name
    def addIntf(self, node, port=None):
        """No-op for adding an interface"""

    def cmd(self, cmd, *args, **kwargs):
        """No-op for running a command"""


class TestNetwork:
    """Test network manager"""

    OVS_CLS = mininet_node.OVSSwitch
    MAX_INTERNAL_DPID = 100
    DEFAULT_FAUCET_OF_PORT = 6653
    DEFAULT_GAUGE_OF_PORT = 6654
    DEFAULT_MININET_SUBNET = "10.20.0.0/16"
    INTERMEDIATE_FAUCET_FILE = os.path.join(DAQ_RUN_DIR, "faucet_intermediate.yaml")
    INTERMEDIATE_GAUGE_FILE = os.path.join(DAQ_RUN_DIR, "gauge.yaml")
    OUTPUT_FAUCET_FILE = os.path.join(DAQ_RUN_DIR, "faucet.yaml")
    _CTRL_PRI_IFACE = 'ctrl-pri'
    _DEFAULT_VXLAN_PORT = 4789
    _VXLAN_CMD_FMT = 'ip link add %s type vxlan id %s remote %s dstport %s srcport %s %s nolearning'

    def __init__(self, config):
        self.config = config
        self.net = None
        self.pri = None
        self.sec = None
        self.sec_dpid = None
        self.sec_port = None
        self.tap_intf = None
        self._settle_sec = int(config.get('settle_sec', 0))
        subnet = config.get('internal_subnet', {}).get('subnet', self.DEFAULT_MININET_SUBNET)
        self._mininet_subnet = ip_network(subnet)
        self._used_ip_indices = set()
        self.topology = FaucetTopology(self.config)
        switch_setup = config.get('switch_setup', {})
        self.ext_intf = switch_setup.get('data_intf')
        self.ext_mac = switch_setup.get('data_mac')
        self.ext_faucet_ofpt = int(switch_setup.get('lo_port', self.DEFAULT_FAUCET_OF_PORT))
        self.ext_gauge_ofpt = int(switch_setup.get('lo_port_2', self.DEFAULT_GAUGE_OF_PORT))
        self.ext_loip = switch_setup.get('mods_addr')
        self.switch_links = {}
        orch_config = OrchestrationConfig()
        self.faucitizer = faucetizer.Faucetizer(
            orch_config, self.INTERMEDIATE_FAUCET_FILE, self.OUTPUT_FAUCET_FILE)
        self._vxlan_port_sets = set()

    # pylint: disable=too-many-arguments
    def add_host(self, name, cls=DAQHost, ip_addr=None, env_vars=None, vol_maps=None,
                 port=None, tmpdir=None):
        """Add a host to the ecosystem"""
        override_ip = bool(ip_addr)
        if self._used_ip_indices and not ip_addr:
            for index in range(1, max(self._used_ip_indices)):
                if index not in self._used_ip_indices:
                    prefix_length = self._mininet_subnet.prefixlen
                    ip_addr = '%s/%s' % (mininet_util.ipAdd(index, prefixLen=prefix_length,
                                                            ipBaseNum=self.net.ipBaseNum),
                                         prefix_length)
                    break
        params = {'ip': ip_addr} if ip_addr else {}
        params['tmpdir'] = os.path.join(tmpdir, 'nodes') if tmpdir else None
        params['env_vars'] = env_vars if env_vars else []
        params['vol_maps'] = vol_maps if vol_maps else []
        host = self.net.addHost(name, cls, **params)
        try:
            switch_link = self._retry_func(
                partial(self.net.addLink, self.pri, host, port1=port, fast=False))
            LOGGER.info('Created host %s with pid %s/%s, intf %s',
                        name, host.pid, host.shell.pid, switch_link.intf1)
            host.switch_intf = switch_link.intf1
            self.switch_links[host] = switch_link
            if self.net.built:
                host.configDefault()
                self._switch_attach(self.pri, host.switch_intf)
        except Exception as e:
            host.terminate()
            raise e

        if not override_ip and host.IP():
            self._used_ip_indices.add(self._get_host_ip_index(host))
        return host

    def _retry_func(self, func):
        retries = 3
        for retry in range(1, retries + 1):
            try:
                return func()
            except Exception as e:
                LOGGER.error('Caught exception on try %s: %s', retry, repr(e))
                if retry is retries:
                    raise e
            time.sleep(1)
        raise Exception('unknown')

    def get_host_interface(self, host):
        """Get the internal link interface for this host"""
        return self.switch_links[host].intf2

    def _switch_attach(self, switch, intf):
        self._retry_func(partial(switch.attach, intf))
        # This really should be done in attach, but currently only automatic on switch startup.
        switch.vsctl(switch.intfOpts(intf))

    def _switch_del_intf(self, switch, intf):
        del switch.intfs[switch.ports[intf]]
        del switch.ports[intf]
        del switch.nameToIntf[intf.name]

    def remove_host(self, host):
        """Remove a host from the ecosystem"""
        index = self.net.hosts.index(host)
        if host.IP() and self._get_host_ip_index(host) in self._used_ip_indices:
            # Resets Mininet's next ip so subnet ips don't run out.
            # IP overrides are excluded from this set.
            self._used_ip_indices.remove(self._get_host_ip_index(host))
            self.net.nextIP = max(self._used_ip_indices or [0]) + 1
        if index:
            del self.net.hosts[index]
        if host in self.switch_links:
            switch_link = self.switch_links[host]
            del self.switch_links[host]
            intf = switch_link.intf1
            self.pri.detach(intf)
            self._switch_del_intf(self.pri, intf)
            intf.delete()
            del self.net.links[self.net.links.index(switch_link)]

    def get_subnet(self):
        """Gets the internal mininet subnet"""
        return copy.copy(self._mininet_subnet)

    def _link_secondary(self, sec_intf):
        self.pri.addIntf(sec_intf, port=self.topology.PRI_TRUNK_PORT)

    def _create_secondary(self):
        self.sec_dpid = self.topology.get_sec_dpid()
        self.sec_port = self.topology.get_sec_port()
        vxlan_taps = self.config.get('device_reporting', {}).get('server_port')

        if self.ext_intf:
            LOGGER.info('Configuring external secondary with dpid %s on intf %s',
                        self.sec_dpid, self.ext_intf)
            sec_intf = mininet_link.Intf(self.ext_intf, node=FakeNode(), port=1)
            self._link_secondary(sec_intf)
            self.tap_intf = self.ext_intf
        elif vxlan_taps:
            LOGGER.info('Creating ovs sec with dpid %s for vxlan taps',
                        self.topology.VXLAN_SEC_DPID)
            self.sec = self.net.addSwitch('sec', dpid=str(self.topology.VXLAN_SEC_DPID),
                                          cls=self.OVS_CLS)
            link = self._retry_func(partial(self.net.addLink, self.pri, self.sec,
                                            port1=self.topology.PRI_TRUNK_PORT,
                                            port2=self.topology.VXLAN_SEC_TRUNK_PORT, fast=False))
            LOGGER.info('Added switch link %s <-> %s', link.intf1.name, link.intf2.name)
            self.tap_intf = link.intf1.name
        else:
            LOGGER.info('Creating ovs sec with dpid/port %s/%d', self.sec_dpid, self.sec_port)
            self.sec = self.net.addSwitch('sec', dpid=str(self.sec_dpid), cls=self.OVS_CLS)

            link = self._retry_func(partial(self.net.addLink, self.pri, self.sec, port1=1,
                                            port2=self.sec_port, fast=False))
            LOGGER.info('Added switch link %s <-> %s', link.intf1.name, link.intf2.name)
            self._attach_sec_device_links()

    def _is_dpid_external(self, dpid):
        return int(dpid) > self.MAX_INTERNAL_DPID

    def _attach_sec_device_links(self):
        topology_intfs = self.topology.get_device_intfs()
        for intf_port in range(1, len(topology_intfs) + 1):
            intf_name = topology_intfs[intf_port-1]
            LOGGER.info("Attaching device interface %s on port %d.", intf_name, intf_port)
            intf = mininet_link.Intf(intf_name, node=FakeNode(), port=intf_port)
            intf.port = intf_port
            self.sec.addIntf(intf, port=intf_port)
            self._switch_attach(self.sec, intf)

    def _get_host_ip_index(self, host):
        """Returns the ip index within the mininet subnet."""
        return mininet_util.ipParse(host.IP()) - self.net.ipBaseNum

    def is_system_port(self, dpid, port):
        """Check if the dpid/port combo is the system trunk port"""
        return dpid == self.topology.PRI_DPID and port == self.topology.PRI_TRUNK_PORT

    def is_device_port(self, dpid, port):
        """Check if the dpid/port combo is for a valid device"""
        target_dpid = int(self.sec_dpid) if self.sec_dpid else None
        return dpid == target_dpid and port < self.sec_port

    def cli(self):
        """Drop into the mininet CLI"""
        mininet_cli.CLI(self.net)

    def stop(self):
        """Stop network"""
        self.topology.stop()
        self.net.stop()

    def initialize(self):
        """Initialize network"""

        LOGGER.debug("Creating miniet...")
        self.net = mininet_net.Mininet(ipBase=str(self._mininet_subnet))

        LOGGER.debug("Adding primary...")
        self.pri = self.net.addSwitch('pri', dpid=str(self.topology.PRI_DPID), cls=self.OVS_CLS)

        LOGGER.info("Initializing topology and faucitizer...")
        self.topology.initialize(self.pri)
        self._generate_behavioral_config()

        LOGGER.info("Activating faucet topology...")
        self.topology.start()

        target_ip = "127.0.0.1"
        LOGGER.debug("Adding controller at %s", target_ip)
        controller = mininet_node.RemoteController
        self.net.addController('faucet', controller=controller,
                               ip=target_ip, port=self.ext_faucet_ofpt)
        self.net.addController('gauge', controller=controller,
                               ip=target_ip, port=self.ext_gauge_ofpt)

    def activate(self, native_gateway=None):
        """Activate the network"""

        if native_gateway:
            gateway_intf = str(native_gateway.host.switch_intf)
            LOGGER.info('Setting native gateway %s on %s', native_gateway,
                        gateway_intf)
            self._link_secondary(native_gateway.host.switch_intf)
        else:
            LOGGER.debug("Adding secondary...")
            self._create_secondary()

        LOGGER.info("Starting mininet...")
        self.net.start()

        if self.ext_loip:
            self._attach_switch_interface(self._CTRL_PRI_IFACE)

        if native_gateway:
            # Native gateway is initialized prior to mininet start
            # which caused the mininet host to have no IP
            self._used_ip_indices.add(self._get_host_ip_index(native_gateway.host))

<<<<<<< HEAD
        self.tap_intf = NATIVE_GATEWAY_INTF if native_gateway else self.ext_intf

    def configure_remote_tap(self, remote):
=======
    def _configure_remote_tap(self, device):
>>>>>>> 7e407fe8
        """Configure the tap for remote connection"""
        if not device.session_endpoint:
            return
        self._cleanup_remote_tap(device)
        remote = device.session_endpoint
        vxlan_config = self.config.get('switch_setup', {}).get('endpoint', {})
        vxlan_port = self.topology.VXLAN_SEC_TRUNK_PORT + 1
        while vxlan_port in self._vxlan_port_sets:
            vxlan_port += 1
        self._vxlan_port_sets.add(vxlan_port)
        device.port.vxlan = vxlan_port
        interface = "vxlan" + str(vxlan_port)
        dst_port = remote.port or self._DEFAULT_VXLAN_PORT
        src_port = int(vxlan_config.get('port', self._DEFAULT_VXLAN_PORT))
        vxlan_cmd = self._VXLAN_CMD_FMT % (interface, remote.vni, remote.ip,
                                           dst_port, src_port, dst_port)
        LOGGER.info('Configuring interface: %s', vxlan_cmd)
        self.sec.cmd(vxlan_cmd)
        self.sec.cmd('ip link set %s up' % interface)
        self.sec.vsctl('add-port', self.sec.name, interface, '--',
                       'set', 'interface', interface, 'ofport_request=%s' % vxlan_port)

    def _cleanup_remote_tap(self, device):
        if not device.port.vxlan:
            return
        interface = "vxlan" + str(device.port.vxlan)
        LOGGER.info('Cleaning up interface: %s', interface)
        self.sec.cmd('ip link set %s down' % interface)
        self.sec.cmd('ip link del %s' % interface)
        self.sec.vsctl('del-port', self.sec.name, interface)
        self._vxlan_port_sets.remove(device.port.vxlan)
        device.port.vxlan = None

    def direct_port_traffic(self, device, port, target):
        """Direct traffic for a given mac to target port"""
        dest = target['port_set'] if target else None
        LOGGER.info('Directing traffic for %s on port %s to %s', device, port, dest)
        # TODO: Convert this to use faucitizer to change vlan
        self.topology.direct_port_traffic(device, port, target)
        self._generate_behavioral_config()

    def _generate_behavioral_config(self):
        with open(self.INTERMEDIATE_FAUCET_FILE, 'w') as file:
            network_topology = self.topology.get_network_topology()
            yaml.safe_dump(network_topology, file)

        self.faucitizer.reload_structural_config(self.INTERMEDIATE_FAUCET_FILE)

        with open(self.INTERMEDIATE_GAUGE_FILE, 'w') as file:
            yaml.safe_dump(self.topology.get_gauge_config(), file)
        self.faucitizer.reload_and_flush_gauge_config(self.INTERMEDIATE_GAUGE_FILE)

        if self._settle_sec:
            LOGGER.info('Waiting %ds for network to settle', self._settle_sec)
            time.sleep(self._settle_sec)

    def direct_device_traffic(self, device, port_set):
        """Modify gateway set's vlan to match triggering vlan"""
        LOGGER.info('Directing traffic for %s on %s/%s to %s',
                    device.mac, device.vlan, device.assigned, port_set)
        # TODO: Convert this to use faucitizer to change vlan
        self.topology.direct_device_traffic(device, port_set)
        self._generate_behavioral_config()
        if port_set:
            self._configure_remote_tap(device)
        else:
            self._cleanup_remote_tap(device)

    def _attach_switch_interface(self, switch_intf_name):
        switch_port = self.topology.switch_port()
        LOGGER.info('Attaching switch interface %s on port %s', switch_intf_name, switch_port)
        self.pri.vsctl('add-port', self.pri.name, switch_intf_name, '--',
                       'set', 'interface', switch_intf_name, 'ofport_request=%s' % switch_port)

    def delete_mirror_interface(self, port):
        """Delete a mirroring interface on the given port"""
        return self.create_mirror_interface(port, delete=True)

    def create_mirror_interface(self, port, delete=False):
        """Create/delete a mirror interface for the given port"""
        mirror_intf_name = self.topology.mirror_iface_name(port)
        mirror_intf_peer = mirror_intf_name + '-ext'
        mirror_port = self.topology.mirror_port(port)
        if delete:
            LOGGER.info('Deleting mirror pair %s <-> %s', mirror_intf_name, mirror_intf_peer)
            self.pri.cmd('ip link del %s' % mirror_intf_name)
        else:
            LOGGER.info('Creating mirror pair %s <-> %s at %d',
                        mirror_intf_name, mirror_intf_peer, mirror_port)
            mininet_util.makeIntfPair(mirror_intf_name, mirror_intf_peer)
            self.pri.cmd('ip link set %s up' % mirror_intf_name)
            self.pri.cmd('ip link set %s up' % mirror_intf_peer)
            self.pri.vsctl('add-port', self.pri.name, mirror_intf_name, '--',
                           'set', 'interface', mirror_intf_name, 'ofport_request=%s' % mirror_port)
        return mirror_intf_name

    def device_group_for(self, device):
        """Find the target device group for the given device."""
        return self.topology.device_group_for(device)

    def device_group_size(self, group_name):
        """Return the size of the given group."""
        return self.topology.device_group_size(group_name)<|MERGE_RESOLUTION|>--- conflicted
+++ resolved
@@ -181,7 +181,7 @@
                         self.sec_dpid, self.ext_intf)
             sec_intf = mininet_link.Intf(self.ext_intf, node=FakeNode(), port=1)
             self._link_secondary(sec_intf)
-            self.tap_intf = self.ext_intf
+            self.tap_intf = NATIVE_GATEWAY_INTF if native_gateway else self.ext_intf
         elif vxlan_taps:
             LOGGER.info('Creating ovs sec with dpid %s for vxlan taps',
                         self.topology.VXLAN_SEC_DPID)
@@ -283,13 +283,7 @@
             # which caused the mininet host to have no IP
             self._used_ip_indices.add(self._get_host_ip_index(native_gateway.host))
 
-<<<<<<< HEAD
-        self.tap_intf = NATIVE_GATEWAY_INTF if native_gateway else self.ext_intf
-
-    def configure_remote_tap(self, remote):
-=======
     def _configure_remote_tap(self, device):
->>>>>>> 7e407fe8
         """Configure the tap for remote connection"""
         if not device.session_endpoint:
             return
