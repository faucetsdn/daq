--- conflicted
+++ resolved
@@ -87,26 +87,15 @@
                 LOGGER.debug('Monitoring callback flush fd %d (%s)', fd, name)
                 os.read(fd, 1024)
         except Exception as e:
-<<<<<<< HEAD
-            if fd in self.callbacks:
-                self.callbacks[fd][4].close()
-                self.forget(fd)
-            self.error_handler(fd, e, name, on_error)
-=======
             LOGGER.error('Monitoring callback exception (%s): %s', name, str(e))
             self.error_handler(e, name, on_error)
->>>>>>> f91eda8b
 
     def trigger_hangup(self, fd, event):
         """Trigger hangup callback for the given fd"""
         name = self.callbacks[fd][0]
         callback = self.callbacks[fd][2]
         on_error = self.callbacks[fd][3]
-<<<<<<< HEAD
         self.callbacks[fd][4].close() # close the stream
-=======
-        self.callbacks[fd][5].close()
->>>>>>> f91eda8b
         try:
             self.forget(fd)
             if callback:
@@ -144,7 +133,6 @@
             assert False, "Unknown event type %d on fd %d" % (event, fd)
 
     def event_loop(self):
-<<<<<<< HEAD
         """Main event loop. Returns True if there are active streams to monitor."""
         fds = self.poller.poll(0)
         try:
@@ -165,36 +153,4 @@
             for fd, event in fds:
                 if fd in self.callbacks: # Monitoring set could be modified
                     self.process_poll_result(event, fd)
-        return len(self.callbacks) > 0
-=======
-        """Main event loop. Returns False if there are no active streams to monitor."""
-        while self.callbacks:
-            fds = self.poller.poll(0)
-            try:
-                if not fds and self.idle_handler:
-                    self.idle_handler()
-                    # Check corner case when idle_handler removes all callbacks.
-                    if not self.callbacks:
-                        return False
-                if self.loop_hook:
-                    self.loop_hook()
-            except Exception as e:
-                LOGGER.error('Monitoring exception in callback: %s', e)
-                LOGGER.exception(e)
-            self.log_monitors()
-            fds = self.poller.poll(self.timeout_sec * 10e3 if self.timeout_sec else None)
-            LOGGER.debug('Monitoring found fds %s', fds)
-            if fds:
-                for fd, event in fds:
-                    if fd in self.callbacks: # Make sure it's still there.
-                        self.process_poll_result(event, fd)
-            # Check for timeouts
-            frozen_callbacks = copy.copy(self.callbacks)
-            for fd in frozen_callbacks:
-                name, _, _, on_error, timeout, _ = frozen_callbacks[fd]
-                if timeout and datetime.fromtimestamp(time.time()) >= timeout:
-                    LOGGER.error('Monitoring timeout fd %d (%s)', fd, name)
-                    e = TimeoutError('Timeout expired')
-                    self.error_handler(e, name, on_error)
-        return False
->>>>>>> f91eda8b
+        return len(self.callbacks) > 0