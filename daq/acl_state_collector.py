--- conflicted
+++ resolved
@@ -49,21 +49,13 @@
                     continue
                 if int(sample.labels.get('in_port')) != port:
                     continue
-<<<<<<< HEAD
-                rule_map = rules_map.setdefault(rule_config['description'])
-=======
                 rule_map = rules_map.setdefault(rule_config['description'], {})
->>>>>>> eb2d708a
                 rule_map['packet_count'] = int(sample.value)
                 has_sample = True
                 break
 
             if not has_sample:
-<<<<<<< HEAD
-                LOGGER.debug(
-=======
                 LOGGER.warning(
->>>>>>> eb2d708a
                     'No ACL metric sample available for switch, port, ACL, rule:'
                     '%s, %s, %s, %s', switch, port, acl_config._id, cookie_num)
 
